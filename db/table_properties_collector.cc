//  Copyright (c) 2011-present, Facebook, Inc.  All rights reserved.
//  This source code is licensed under both the GPLv2 (found in the
//  COPYING file in the root directory) and Apache 2.0 License
//  (found in the LICENSE.Apache file in the root directory).

#include "db/table_properties_collector.h"

#include "db/dbformat.h"
#include "util/coding.h"
#include "util/string_util.h"

namespace rocksdb {

<<<<<<< HEAD
Status InternalKeyPropertiesCollector::InternalAdd(const Slice& key,
                                                   const Slice& /*value*/,
                                                   uint64_t /*file_size*/) {
  ParsedInternalKey ikey;
  if (!ParseInternalKey(key, &ikey)) {
    return Status::InvalidArgument("Invalid internal key");
  }

  // Note: We count both, deletions and single deletions here.
  if (ikey.type == ValueType::kTypeDeletion ||
      ikey.type == ValueType::kTypeSingleDeletion) {
    ++deleted_keys_;
  } else if (ikey.type == ValueType::kTypeMerge) {
    ++merge_operands_;
  }

  return Status::OK();
}

Status InternalKeyPropertiesCollector::Finish(
    UserCollectedProperties* properties) {
  assert(properties);
  assert(properties->find(InternalKeyTablePropertiesNames::kDeletedKeys) ==
         properties->end());
  assert(properties->find(InternalKeyTablePropertiesNames::kMergeOperands) ==
         properties->end());

  std::string val_deleted_keys;
  PutVarint64(&val_deleted_keys, deleted_keys_);
  properties->insert(
      {InternalKeyTablePropertiesNames::kDeletedKeys, val_deleted_keys});

  std::string val_merge_operands;
  PutVarint64(&val_merge_operands, merge_operands_);
  properties->insert(
      {InternalKeyTablePropertiesNames::kMergeOperands, val_merge_operands});

  return Status::OK();
}

UserCollectedProperties
InternalKeyPropertiesCollector::GetReadableProperties() const {
  return {{"kDeletedKeys", ToString(deleted_keys_)},
          {"kMergeOperands", ToString(merge_operands_)}};
}

Status CompositeSstPropertiesCollector::Finish(
    UserCollectedProperties* properties) {
  assert(properties);
  assert(properties->find(CompositeSstTablePropertiesNames::kSstPurpose) ==
         properties->end());
  assert(properties->find(CompositeSstTablePropertiesNames::kSstDepend) ==
         properties->end());

  auto sst_purpose_value = std::string((const char*)&sst_purpose_, 1);
  properties->insert(
      {CompositeSstTablePropertiesNames::kSstPurpose, sst_purpose_value});

  std::string sst_depend;
  PutVarint64(&sst_depend, sst_depend_->size());
  for (auto depend : *sst_depend_) {
    PutVarint64(&sst_depend, depend);
  }
  properties->insert(
      {CompositeSstTablePropertiesNames::kSstDepend, sst_depend});

  std::string sst_read_amp;
  PutVarint64(&sst_read_amp, *sst_read_amp_);

  properties->insert(
      {CompositeSstTablePropertiesNames::kSstReadAmp, sst_read_amp});

  return Status::OK();
}

UserCollectedProperties CompositeSstPropertiesCollector::GetReadableProperties()
    const {
  std::string sst_depend;
  if (sst_depend_->empty()) {
    sst_depend += "[]";
  } else {
    sst_depend += '[';
    for (auto depend : *sst_depend_) {
      sst_depend += ToString(depend);
      sst_depend += ',';
    }
    sst_depend.back() = ']';
  }
  return {{"kSstPurpose", ToString((int)sst_purpose_)},
          {"kSstDepend", sst_depend},
          {"kSstReadAmp", ToString(*sst_read_amp_)}};
}

=======
>>>>>>> 641fae60
namespace {

uint64_t GetUint64Property(const UserCollectedProperties& props,
                           const std::string& property_name,
                           bool* property_present) {
  auto pos = props.find(property_name);
  if (pos == props.end()) {
    *property_present = false;
    return 0;
  }
  Slice raw = pos->second;
  uint64_t val = 0;
  *property_present = true;
  return GetVarint64(&raw, &val) ? val : 0;
}

}  // namespace

Status UserKeyTablePropertiesCollector::InternalAdd(const Slice& key,
                                                    const Slice& value,
                                                    uint64_t file_size) {
  ParsedInternalKey ikey;
  if (!ParseInternalKey(key, &ikey)) {
    return Status::InvalidArgument("Invalid internal key");
  }

  return collector_->AddUserKey(ikey.user_key, value, GetEntryType(ikey.type),
                                ikey.sequence, file_size);
}

Status UserKeyTablePropertiesCollector::Finish(
    UserCollectedProperties* properties) {
  return collector_->Finish(properties);
}

UserCollectedProperties UserKeyTablePropertiesCollector::GetReadableProperties()
    const {
  return collector_->GetReadableProperties();
}

<<<<<<< HEAD
const std::string InternalKeyTablePropertiesNames::kDeletedKeys =
    "rocksdb.deleted.keys";
const std::string InternalKeyTablePropertiesNames::kMergeOperands =
    "rocksdb.merge.operands";
const std::string CompositeSstTablePropertiesNames::kSstPurpose =
    "rocksdb.sst.purpose";
const std::string CompositeSstTablePropertiesNames::kSstDepend =
    "rocksdb.sst.depend";
const std::string CompositeSstTablePropertiesNames::kSstReadAmp =
    "rocksdb.sst.read_amp";

uint64_t GetDeletedKeys(const UserCollectedProperties& props) {
=======
uint64_t GetDeletedKeys(
    const UserCollectedProperties& props) {
>>>>>>> 641fae60
  bool property_present_ignored;
  return GetUint64Property(props, TablePropertiesNames::kDeletedKeys,
                           &property_present_ignored);
}

uint64_t GetMergeOperands(const UserCollectedProperties& props,
                          bool* property_present) {
  return GetUint64Property(
      props, TablePropertiesNames::kMergeOperands, property_present);
}

uint8_t GetSstPurpose(const UserCollectedProperties& props) {
  auto pos = props.find(CompositeSstTablePropertiesNames::kSstPurpose);
  if (pos == props.end()) {
    return 0;
  }
  Slice raw = pos->second;
  return raw[0];
}

std::vector<uint64_t> GetSstDepend(const UserCollectedProperties& props) {
  std::vector<uint64_t> result;
  auto pos = props.find(CompositeSstTablePropertiesNames::kSstDepend);
  if (pos == props.end()) {
    return result;
  }
  Slice raw = pos->second;
  uint64_t size;
  if (!GetVarint64(&raw, &size)) {
    return result;
  }
  result.reserve(size);
  for (size_t i = 0; i < size; ++i) {
    uint64_t file_number;
    if (!GetVarint64(&raw, &file_number)) {
      return result;
    }
    result.emplace_back(file_number);
  }
  return result;
}

size_t GetSstReadAmp(const UserCollectedProperties& props) {
  bool ignore;
  return GetUint64Property(
      props, CompositeSstTablePropertiesNames::kSstReadAmp, &ignore);
}

}  // namespace rocksdb<|MERGE_RESOLUTION|>--- conflicted
+++ resolved
@@ -11,64 +11,17 @@
 
 namespace rocksdb {
 
-<<<<<<< HEAD
-Status InternalKeyPropertiesCollector::InternalAdd(const Slice& key,
-                                                   const Slice& /*value*/,
-                                                   uint64_t /*file_size*/) {
-  ParsedInternalKey ikey;
-  if (!ParseInternalKey(key, &ikey)) {
-    return Status::InvalidArgument("Invalid internal key");
-  }
-
-  // Note: We count both, deletions and single deletions here.
-  if (ikey.type == ValueType::kTypeDeletion ||
-      ikey.type == ValueType::kTypeSingleDeletion) {
-    ++deleted_keys_;
-  } else if (ikey.type == ValueType::kTypeMerge) {
-    ++merge_operands_;
-  }
-
-  return Status::OK();
-}
-
-Status InternalKeyPropertiesCollector::Finish(
-    UserCollectedProperties* properties) {
-  assert(properties);
-  assert(properties->find(InternalKeyTablePropertiesNames::kDeletedKeys) ==
-         properties->end());
-  assert(properties->find(InternalKeyTablePropertiesNames::kMergeOperands) ==
-         properties->end());
-
-  std::string val_deleted_keys;
-  PutVarint64(&val_deleted_keys, deleted_keys_);
-  properties->insert(
-      {InternalKeyTablePropertiesNames::kDeletedKeys, val_deleted_keys});
-
-  std::string val_merge_operands;
-  PutVarint64(&val_merge_operands, merge_operands_);
-  properties->insert(
-      {InternalKeyTablePropertiesNames::kMergeOperands, val_merge_operands});
-
-  return Status::OK();
-}
-
-UserCollectedProperties
-InternalKeyPropertiesCollector::GetReadableProperties() const {
-  return {{"kDeletedKeys", ToString(deleted_keys_)},
-          {"kMergeOperands", ToString(merge_operands_)}};
-}
-
 Status CompositeSstPropertiesCollector::Finish(
     UserCollectedProperties* properties) {
   assert(properties);
-  assert(properties->find(CompositeSstTablePropertiesNames::kSstPurpose) ==
+  assert(properties->find(TablePropertiesNames::kSstPurpose) ==
          properties->end());
-  assert(properties->find(CompositeSstTablePropertiesNames::kSstDepend) ==
+  assert(properties->find(TablePropertiesNames::kSstDepend) ==
          properties->end());
 
   auto sst_purpose_value = std::string((const char*)&sst_purpose_, 1);
   properties->insert(
-      {CompositeSstTablePropertiesNames::kSstPurpose, sst_purpose_value});
+      {TablePropertiesNames::kSstPurpose, sst_purpose_value});
 
   std::string sst_depend;
   PutVarint64(&sst_depend, sst_depend_->size());
@@ -76,13 +29,13 @@
     PutVarint64(&sst_depend, depend);
   }
   properties->insert(
-      {CompositeSstTablePropertiesNames::kSstDepend, sst_depend});
+      {TablePropertiesNames::kSstDepend, sst_depend});
 
   std::string sst_read_amp;
   PutVarint64(&sst_read_amp, *sst_read_amp_);
 
   properties->insert(
-      {CompositeSstTablePropertiesNames::kSstReadAmp, sst_read_amp});
+      {TablePropertiesNames::kSstReadAmp, sst_read_amp});
 
   return Status::OK();
 }
@@ -105,8 +58,6 @@
           {"kSstReadAmp", ToString(*sst_read_amp_)}};
 }
 
-=======
->>>>>>> 641fae60
 namespace {
 
 uint64_t GetUint64Property(const UserCollectedProperties& props,
@@ -147,23 +98,8 @@
   return collector_->GetReadableProperties();
 }
 
-<<<<<<< HEAD
-const std::string InternalKeyTablePropertiesNames::kDeletedKeys =
-    "rocksdb.deleted.keys";
-const std::string InternalKeyTablePropertiesNames::kMergeOperands =
-    "rocksdb.merge.operands";
-const std::string CompositeSstTablePropertiesNames::kSstPurpose =
-    "rocksdb.sst.purpose";
-const std::string CompositeSstTablePropertiesNames::kSstDepend =
-    "rocksdb.sst.depend";
-const std::string CompositeSstTablePropertiesNames::kSstReadAmp =
-    "rocksdb.sst.read_amp";
 
 uint64_t GetDeletedKeys(const UserCollectedProperties& props) {
-=======
-uint64_t GetDeletedKeys(
-    const UserCollectedProperties& props) {
->>>>>>> 641fae60
   bool property_present_ignored;
   return GetUint64Property(props, TablePropertiesNames::kDeletedKeys,
                            &property_present_ignored);
@@ -176,7 +112,7 @@
 }
 
 uint8_t GetSstPurpose(const UserCollectedProperties& props) {
-  auto pos = props.find(CompositeSstTablePropertiesNames::kSstPurpose);
+  auto pos = props.find(TablePropertiesNames::kSstPurpose);
   if (pos == props.end()) {
     return 0;
   }
@@ -186,7 +122,7 @@
 
 std::vector<uint64_t> GetSstDepend(const UserCollectedProperties& props) {
   std::vector<uint64_t> result;
-  auto pos = props.find(CompositeSstTablePropertiesNames::kSstDepend);
+  auto pos = props.find(TablePropertiesNames::kSstDepend);
   if (pos == props.end()) {
     return result;
   }
@@ -209,7 +145,7 @@
 size_t GetSstReadAmp(const UserCollectedProperties& props) {
   bool ignore;
   return GetUint64Property(
-      props, CompositeSstTablePropertiesNames::kSstReadAmp, &ignore);
+      props, TablePropertiesNames::kSstReadAmp, &ignore);
 }
 
 }  // namespace rocksdb