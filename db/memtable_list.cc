//  Copyright (c) 2013, Facebook, Inc.  All rights reserved.
//  This source code is licensed under the BSD-style license found in the
//  LICENSE file in the root directory of this source tree. An additional grant
//  of patent rights can be found in the PATENTS file in the same directory.
//
#include "db/memtable_list.h"

#include <string>
#include "rocksdb/db.h"
#include "db/memtable.h"
#include "db/version_set.h"
#include "rocksdb/env.h"
#include "rocksdb/iterator.h"
#include "util/coding.h"
#include "util/log_buffer.h"

namespace rocksdb {

class InternalKeyComparator;
class Mutex;
class VersionSet;

MemTableListVersion::MemTableListVersion(MemTableListVersion* old) {
  if (old != nullptr) {
    memlist_ = old->memlist_;
    size_ = old->size_;
    for (auto& m : memlist_) {
      m->Ref();
    }
  }
}

void MemTableListVersion::Ref() { ++refs_; }

void MemTableListVersion::Unref(autovector<MemTable*>* to_delete) {
  assert(refs_ >= 1);
  --refs_;
  if (refs_ == 0) {
    // if to_delete is equal to nullptr it means we're confident
    // that refs_ will not be zero
    assert(to_delete != nullptr);
    for (const auto& m : memlist_) {
      MemTable* x = m->Unref();
      if (x != nullptr) {
        to_delete->push_back(x);
      }
    }
    delete this;
  }
}

int MemTableListVersion::size() const { return size_; }

// Returns the total number of memtables in the list
int MemTableList::size() const {
  assert(num_flush_not_started_ <= current_->size_);
  return current_->size_;
}

// Search all the memtables starting from the most recent one.
// Return the most recent value found, if any.
// Operands stores the list of merge operations to apply, so far.
bool MemTableListVersion::Get(const LookupKey& key, std::string* value,
                              Status* s, MergeContext& merge_context,
                              const Options& options) {
  for (auto& memtable : memlist_) {
    if (memtable->Get(key, value, s, merge_context, options)) {
      return true;
    }
  }
  return false;
}

void MemTableListVersion::AddIterators(const ReadOptions& options,
                                       std::vector<Iterator*>* iterator_list) {
  for (auto& m : memlist_) {
    iterator_list->push_back(m->NewIterator(options));
  }
}

// caller is responsible for referencing m
void MemTableListVersion::Add(MemTable* m) {
  assert(refs_ == 1);  // only when refs_ == 1 is MemTableListVersion mutable
  memlist_.push_front(m);
  ++size_;
}

// caller is responsible for unreferencing m
void MemTableListVersion::Remove(MemTable* m) {
  assert(refs_ == 1);  // only when refs_ == 1 is MemTableListVersion mutable
  memlist_.remove(m);
  --size_;
}

// Returns true if there is at least one memtable on which flush has
// not yet started.
bool MemTableList::IsFlushPending() const {
  if ((flush_requested_ && num_flush_not_started_ >= 1) ||
      (num_flush_not_started_ >= min_write_buffer_number_to_merge_)) {
    assert(imm_flush_needed.NoBarrier_Load() != nullptr);
    return true;
  }
  return false;
}

// Returns the memtables that need to be flushed.
void MemTableList::PickMemtablesToFlush(autovector<MemTable*>* ret) {
  const auto& memlist = current_->memlist_;
  for (auto it = memlist.rbegin(); it != memlist.rend(); ++it) {
    MemTable* m = *it;
    if (!m->flush_in_progress_) {
      assert(!m->flush_completed_);
      num_flush_not_started_--;
      if (num_flush_not_started_ == 0) {
        imm_flush_needed.Release_Store(nullptr);
      }
      m->flush_in_progress_ = true;  // flushing will start very soon
      ret->push_back(m);
    }
  }
  flush_requested_ = false;  // start-flush request is complete
}

void MemTableList::RollbackMemtableFlush(const autovector<MemTable*>& mems,
                                         uint64_t file_number,
                                         std::set<uint64_t>* pending_outputs) {
  assert(!mems.empty());

  // If the flush was not successful, then just reset state.
  // Maybe a suceeding attempt to flush will be successful.
  for (MemTable* m : mems) {
    assert(m->flush_in_progress_);
    assert(m->file_number_ == 0);

    m->flush_in_progress_ = false;
    m->flush_completed_ = false;
    m->edit_.Clear();
    num_flush_not_started_++;
  }
  pending_outputs->erase(file_number);
  imm_flush_needed.Release_Store(reinterpret_cast<void *>(1));
}

// Record a successful flush in the manifest file
Status MemTableList::InstallMemtableFlushResults(
<<<<<<< HEAD
    ColumnFamilyData* cfd, const autovector<MemTable*>& mems, VersionSet* vset,
    port::Mutex* mu, Logger* info_log, uint64_t file_number,
    std::set<uint64_t>& pending_outputs, autovector<MemTable*>* to_delete,
    Directory* db_directory) {
=======
    const autovector<MemTable*>& mems, VersionSet* vset, port::Mutex* mu,
    Logger* info_log, uint64_t file_number, std::set<uint64_t>& pending_outputs,
    autovector<MemTable*>* to_delete, Directory* db_directory,
    LogBuffer* log_buffer) {
>>>>>>> 7efdd9ef
  mu->AssertHeld();

  // flush was sucessful
  for (size_t i = 0; i < mems.size(); ++i) {
    // All the edits are associated with the first memtable of this batch.
    assert(i == 0 || mems[i]->GetEdits()->NumEntries() == 0);

    mems[i]->flush_completed_ = true;
    mems[i]->file_number_ = file_number;
  }

  // if some other thread is already commiting, then return
  Status s;
  if (commit_in_progress_) {
    return s;
  }

  // Only a single thread can be executing this piece of code
  commit_in_progress_ = true;

  // scan all memtables from the earliest, and commit those
  // (in that order) that have finished flushing. Memetables
  // are always committed in the order that they were created.
  while (!current_->memlist_.empty() && s.ok()) {
    MemTable* m = current_->memlist_.back();  // get the last element
    if (!m->flush_completed_) {
      break;
    }

    LogToBuffer(log_buffer, "Level-0 commit table #%lu started",
                (unsigned long)m->file_number_);

    // this can release and reacquire the mutex.
    s = vset->LogAndApply(cfd, &m->edit_, mu, db_directory);

    // we will be changing the version in the next code path,
    // so we better create a new one, since versions are immutable
    InstallNewVersion();

    // All the later memtables that have the same filenum
    // are part of the same batch. They can be committed now.
    uint64_t mem_id = 1;  // how many memtables has been flushed.
    do {
      if (s.ok()) { // commit new state
        LogToBuffer(log_buffer, "Level-0 commit table #%lu: memtable #%lu done",
                    (unsigned long)m->file_number_, (unsigned long)mem_id);
        current_->Remove(m);
        assert(m->file_number_ > 0);

        // pending_outputs can be cleared only after the newly created file
        // has been written to a committed version so that other concurrently
        // executing compaction threads do not mistakenly assume that this
        // file is not live.
        pending_outputs.erase(m->file_number_);
        if (m->Unref() != nullptr) {
          to_delete->push_back(m);
        }
      } else {
        //commit failed. setup state so that we can flush again.
        Log(info_log,
            "Level-0 commit table #%lu: memtable #%lu failed",
            (unsigned long)m->file_number_,
            (unsigned long)mem_id);
        m->flush_completed_ = false;
        m->flush_in_progress_ = false;
        m->edit_.Clear();
        num_flush_not_started_++;
        pending_outputs.erase(m->file_number_);
        m->file_number_ = 0;
        imm_flush_needed.Release_Store((void *)1);
      }
      ++mem_id;
    } while (!current_->memlist_.empty() && (m = current_->memlist_.back()) &&
             m->file_number_ == file_number);
  }
  commit_in_progress_ = false;
  return s;
}

// New memtables are inserted at the front of the list.
void MemTableList::Add(MemTable* m) {
  assert(current_->size_ >= num_flush_not_started_);
  InstallNewVersion();
  // this method is used to move mutable memtable into an immutable list.
  // since mutable memtable is already refcounted by the DBImpl,
  // and when moving to the imutable list we don't unref it,
  // we don't have to ref the memtable here. we just take over the
  // reference from the DBImpl.
  current_->Add(m);
  m->MarkImmutable();
  num_flush_not_started_++;
  if (num_flush_not_started_ == 1) {
    imm_flush_needed.Release_Store((void *)1);
  }
}

// Returns an estimate of the number of bytes of data in use.
size_t MemTableList::ApproximateMemoryUsage() {
  size_t size = 0;
  for (auto& memtable : current_->memlist_) {
    size += memtable->ApproximateMemoryUsage();
  }
  return size;
}

void MemTableList::InstallNewVersion() {
  if (current_->refs_ == 1) {
    // we're the only one using the version, just keep using it
  } else {
    // somebody else holds the current version, we need to create new one
    MemTableListVersion* version = current_;
    current_ = new MemTableListVersion(current_);
    current_->Ref();
    version->Unref();
  }
}

}  // namespace rocksdb<|MERGE_RESOLUTION|>--- conflicted
+++ resolved
@@ -143,17 +143,10 @@
 
 // Record a successful flush in the manifest file
 Status MemTableList::InstallMemtableFlushResults(
-<<<<<<< HEAD
     ColumnFamilyData* cfd, const autovector<MemTable*>& mems, VersionSet* vset,
     port::Mutex* mu, Logger* info_log, uint64_t file_number,
     std::set<uint64_t>& pending_outputs, autovector<MemTable*>* to_delete,
-    Directory* db_directory) {
-=======
-    const autovector<MemTable*>& mems, VersionSet* vset, port::Mutex* mu,
-    Logger* info_log, uint64_t file_number, std::set<uint64_t>& pending_outputs,
-    autovector<MemTable*>* to_delete, Directory* db_directory,
-    LogBuffer* log_buffer) {
->>>>>>> 7efdd9ef
+    Directory* db_directory, LogBuffer* log_buffer) {
   mu->AssertHeld();
 
   // flush was sucessful
