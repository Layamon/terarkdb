//  Copyright (c) 2011-present, Facebook, Inc.  All rights reserved.
//  This source code is licensed under both the GPLv2 (found in the
//  COPYING file in the root directory) and Apache 2.0 License
//  (found in the LICENSE.Apache file in the root directory).

#include "db/memtable_list.h"
#include <algorithm>
#include <string>
#include <vector>
#include "db/merge_context.h"
#include "db/version_set.h"
#include "db/write_controller.h"
#include "rocksdb/db.h"
#include "rocksdb/status.h"
#include "rocksdb/write_buffer_manager.h"
#include "util/string_util.h"
#include "util/testharness.h"
#include "util/testutil.h"

namespace rocksdb {

class MemTableListTest : public testing::Test {
 public:
  std::string dbname;
  DB* db;
  Options options;
  std::vector<ColumnFamilyHandle*> handles;
  std::atomic<uint64_t> file_number;

  MemTableListTest() : db(nullptr), file_number(1) {
    dbname = test::PerThreadDBPath("memtable_list_test");
    options.create_if_missing = true;
    DestroyDB(dbname, options);
  }

  // Create a test db if not yet created
  void CreateDB() {
    if (db == nullptr) {
      options.create_if_missing = true;
      DestroyDB(dbname, options);
      // Open DB only with default column family
      ColumnFamilyOptions cf_options;
      std::vector<ColumnFamilyDescriptor> cf_descs;
      cf_descs.emplace_back(kDefaultColumnFamilyName, cf_options);
      Status s = DB::Open(options, dbname, cf_descs, &handles, &db);
      EXPECT_OK(s);

      ColumnFamilyOptions cf_opt1, cf_opt2;
      cf_opt1.cf_paths.emplace_back(dbname + "_one_1",
                                    std::numeric_limits<uint64_t>::max());
      cf_opt2.cf_paths.emplace_back(dbname + "_two_1",
                                    std::numeric_limits<uint64_t>::max());
      int sz = static_cast<int>(handles.size());
      handles.resize(sz + 2);
      s = db->CreateColumnFamily(cf_opt1, "one", &handles[1]);
      EXPECT_OK(s);
      s = db->CreateColumnFamily(cf_opt2, "two", &handles[2]);
      EXPECT_OK(s);

      cf_descs.emplace_back("one", cf_options);
      cf_descs.emplace_back("two", cf_options);
    }
  }

  ~MemTableListTest() {
    if (db) {
      std::vector<ColumnFamilyDescriptor> cf_descs(handles.size());
      for (int i = 0; i != static_cast<int>(handles.size()); ++i) {
        handles[i]->GetDescriptor(&cf_descs[i]);
      }
      for (auto h : handles) {
        if (h) {
          db->DestroyColumnFamilyHandle(h);
        }
      }
      handles.clear();
      delete db;
      db = nullptr;
      DestroyDB(dbname, options, cf_descs);
    }
  }

  // Calls MemTableList::TryInstallMemtableFlushResults() and sets up all
  // structures needed to call this function.
  Status Mock_InstallMemtableFlushResults(
      MemTableList* list, const MutableCFOptions& mutable_cf_options,
      const autovector<MemTable*>& m, autovector<MemTable*>* to_delete) {
    // Create a mock Logger
    test::NullLogger logger;
    LogBuffer log_buffer(DEBUG_LEVEL, &logger);

    CreateDB();
    // Create a mock VersionSet
    DBOptions db_options;
    ImmutableDBOptions immutable_db_options(db_options);
    EnvOptions env_options;
    std::shared_ptr<Cache> table_cache(NewLRUCache(50000, 16));
    WriteBufferManager write_buffer_manager(db_options.db_write_buffer_size);
    WriteController write_controller(10000000u);

    VersionSet versions(dbname, &immutable_db_options, env_options,
                        table_cache.get(), &write_buffer_manager,
                        &write_controller);
    std::vector<ColumnFamilyDescriptor> cf_descs;
    cf_descs.emplace_back(kDefaultColumnFamilyName, ColumnFamilyOptions());
    cf_descs.emplace_back("one", ColumnFamilyOptions());
    cf_descs.emplace_back("two", ColumnFamilyOptions());

    EXPECT_OK(versions.Recover(cf_descs, false));

    // Create mock default ColumnFamilyData
    auto column_family_set = versions.GetColumnFamilySet();
    LogsWithPrepTracker dummy_prep_tracker;
    auto cfd = column_family_set->GetDefault();
    EXPECT_TRUE(nullptr != cfd);
    uint64_t file_num = file_number.fetch_add(1);
    // Create dummy mutex.
    InstrumentedMutex mutex;
    InstrumentedMutexLock l(&mutex);
    return list->TryInstallMemtableFlushResults(
        cfd, mutable_cf_options, m, &dummy_prep_tracker, &versions, &mutex,
        file_num, to_delete, nullptr, &log_buffer);
  }

  // Calls MemTableList::InstallMemtableFlushResults() and sets up all
  // structures needed to call this function.
  Status Mock_InstallMemtableAtomicFlushResults(
      autovector<MemTableList*>& lists, const autovector<uint32_t>& cf_ids,
      const autovector<const MutableCFOptions*>& mutable_cf_options_list,
      const autovector<const autovector<MemTable*>*>& mems_list,
      autovector<MemTable*>* to_delete) {
    // Create a mock Logger
    test::NullLogger logger;
    LogBuffer log_buffer(DEBUG_LEVEL, &logger);

    CreateDB();
    // Create a mock VersionSet
    DBOptions db_options;
    ImmutableDBOptions immutable_db_options(db_options);
    EnvOptions env_options;
    std::shared_ptr<Cache> table_cache(NewLRUCache(50000, 16));
    WriteBufferManager write_buffer_manager(db_options.db_write_buffer_size);
    WriteController write_controller(10000000u);

    VersionSet versions(dbname, &immutable_db_options, env_options,
                        false, // seq_per_batch
                        table_cache.get(), &write_buffer_manager,
                        &write_controller);
    std::vector<ColumnFamilyDescriptor> cf_descs;
    cf_descs.emplace_back(kDefaultColumnFamilyName, ColumnFamilyOptions());
    cf_descs.emplace_back("one", ColumnFamilyOptions());
    cf_descs.emplace_back("two", ColumnFamilyOptions());
    EXPECT_OK(versions.Recover(cf_descs, false));

    // Create mock default ColumnFamilyData

    auto column_family_set = versions.GetColumnFamilySet();

    LogsWithPrepTracker dummy_prep_tracker;
    autovector<ColumnFamilyData*> cfds;
    for (int i = 0; i != static_cast<int>(cf_ids.size()); ++i) {
      cfds.emplace_back(column_family_set->GetColumnFamily(cf_ids[i]));
      EXPECT_NE(nullptr, cfds[i]);
    }
    std::vector<FileMetaData> file_metas;
    file_metas.reserve(cf_ids.size());
    for (size_t i = 0; i != cf_ids.size(); ++i) {
      FileMetaData meta;
      uint64_t file_num = file_number.fetch_add(1);
      meta.fd = FileDescriptor(file_num, 0, 0);
      file_metas.emplace_back(meta);
    }
    autovector<FileMetaData*> file_meta_ptrs;
    for (auto& meta : file_metas) {
      file_meta_ptrs.push_back(&meta);
    }
    InstrumentedMutex mutex;
    InstrumentedMutexLock l(&mutex);
    return InstallMemtableAtomicFlushResults(
        &lists, cfds, mutable_cf_options_list, mems_list, &versions, &mutex,
        file_meta_ptrs, to_delete, nullptr, &log_buffer);
  }
};

TEST_F(MemTableListTest, Empty) {
  // Create an empty MemTableList and validate basic functions.
  MemTableList list(1, 0);

  ASSERT_EQ(0, list.NumNotFlushed());
  ASSERT_FALSE(list.imm_flush_needed.load(std::memory_order_acquire));
  ASSERT_FALSE(list.IsFlushPending());

  autovector<MemTable*> mems;
  list.PickMemtablesToFlush(nullptr /* memtable_id */, &mems);
  ASSERT_EQ(0, mems.size());

  autovector<MemTable*> to_delete;
  list.current()->Unref(&to_delete);
  ASSERT_EQ(0, to_delete.size());
}

TEST_F(MemTableListTest, GetTest) {
  // Create MemTableList
  int min_write_buffer_number_to_merge = 2;
  int max_write_buffer_number_to_maintain = 0;
  MemTableList list(min_write_buffer_number_to_merge,
                    max_write_buffer_number_to_maintain);

  SequenceNumber seq = 1;
  std::string value;
  Status s;
  MergeContext merge_context;
  InternalKeyComparator ikey_cmp(options.comparator);
  SequenceNumber max_covering_tombstone_seq = 0;
  autovector<MemTable*> to_delete;

  LookupKey lkey("key1", seq);
  bool found = list.current()->Get(lkey, &value, &s, &merge_context,
                                   &max_covering_tombstone_seq, ReadOptions());
  ASSERT_FALSE(found);

  // Create a MemTable
  InternalKeyComparator cmp(BytewiseComparator());
  auto factory = std::make_shared<SkipListFactory>();
  options.memtable_factory = factory;
  ImmutableCFOptions ioptions(options);

  WriteBufferManager wb(options.db_write_buffer_size);
  MemTable* mem = new MemTable(cmp, ioptions, MutableCFOptions(options),
                               false, // needs_dup_key_check
                               &wb,
                               kMaxSequenceNumber, 0 /* column_family_id */);
  mem->Ref();

  // Write some keys to this memtable.
  mem->Add(++seq, kTypeDeletion, "key1", "");
  mem->Add(++seq, kTypeValue, "key2", "value2");
  mem->Add(++seq, kTypeValue, "key1", "value1");
  mem->Add(++seq, kTypeValue, "key2", "value2.2");

  // Fetch the newly written keys
  merge_context.Clear();
  found = mem->Get(LookupKey("key1", seq), &value, &s, &merge_context,
                   &max_covering_tombstone_seq, ReadOptions());
  ASSERT_TRUE(s.ok() && found);
  ASSERT_EQ(value, "value1");

  merge_context.Clear();
  found = mem->Get(LookupKey("key1", 2), &value, &s, &merge_context,
                   &max_covering_tombstone_seq, ReadOptions());
  // MemTable found out that this key is *not* found (at this sequence#)
  ASSERT_TRUE(found && s.IsNotFound());

  merge_context.Clear();
  found = mem->Get(LookupKey("key2", seq), &value, &s, &merge_context,
                   &max_covering_tombstone_seq, ReadOptions());
  ASSERT_TRUE(s.ok() && found);
  ASSERT_EQ(value, "value2.2");

  ASSERT_EQ(4, mem->num_entries());
  ASSERT_EQ(1, mem->num_deletes());

  // Add memtable to list
  list.Add(mem, &to_delete);

  SequenceNumber saved_seq = seq;

  // Create another memtable and write some keys to it
  WriteBufferManager wb2(options.db_write_buffer_size);
  MemTable* mem2 = new MemTable(cmp, ioptions, MutableCFOptions(options),
                                false, // needs_dup_key_check
                                &wb2,
                                kMaxSequenceNumber, 0 /* column_family_id */);
  mem2->Ref();

  mem2->Add(++seq, kTypeDeletion, "key1", "");
  mem2->Add(++seq, kTypeValue, "key2", "value2.3");

  // Add second memtable to list
  list.Add(mem2, &to_delete);

  // Fetch keys via MemTableList
  merge_context.Clear();
  found =
      list.current()->Get(LookupKey("key1", seq), &value, &s, &merge_context,
                          &max_covering_tombstone_seq, ReadOptions());
  ASSERT_TRUE(found && s.IsNotFound());

  merge_context.Clear();
  found = list.current()->Get(LookupKey("key1", saved_seq), &value, &s,
                              &merge_context, &max_covering_tombstone_seq,
                              ReadOptions());
  ASSERT_TRUE(s.ok() && found);
  ASSERT_EQ("value1", value);

  merge_context.Clear();
  found =
      list.current()->Get(LookupKey("key2", seq), &value, &s, &merge_context,
                          &max_covering_tombstone_seq, ReadOptions());
  ASSERT_TRUE(s.ok() && found);
  ASSERT_EQ(value, "value2.3");

  merge_context.Clear();
  found = list.current()->Get(LookupKey("key2", 1), &value, &s, &merge_context,
                              &max_covering_tombstone_seq, ReadOptions());
  ASSERT_FALSE(found);

  ASSERT_EQ(2, list.NumNotFlushed());

  list.current()->Unref(&to_delete);
  for (MemTable* m : to_delete) {
    delete m;
  }
}

TEST_F(MemTableListTest, GetFromHistoryTest) {
  // Create MemTableList
  int min_write_buffer_number_to_merge = 2;
  int max_write_buffer_number_to_maintain = 2;
  MemTableList list(min_write_buffer_number_to_merge,
                    max_write_buffer_number_to_maintain);

  SequenceNumber seq = 1;
  std::string value;
  Status s;
  MergeContext merge_context;
  InternalKeyComparator ikey_cmp(options.comparator);
  SequenceNumber max_covering_tombstone_seq = 0;
  autovector<MemTable*> to_delete;

  LookupKey lkey("key1", seq);
  bool found = list.current()->Get(lkey, &value, &s, &merge_context,
                                   &max_covering_tombstone_seq, ReadOptions());
  ASSERT_FALSE(found);

  // Create a MemTable
  InternalKeyComparator cmp(BytewiseComparator());
  auto factory = std::make_shared<SkipListFactory>();
  options.memtable_factory = factory;
  ImmutableCFOptions ioptions(options);

  WriteBufferManager wb(options.db_write_buffer_size);
  MemTable* mem = new MemTable(cmp, ioptions, MutableCFOptions(options),
                               false, // needs_dup_key_check
                               &wb,
                               kMaxSequenceNumber, 0 /* column_family_id */);
  mem->Ref();

  // Write some keys to this memtable.
  mem->Add(++seq, kTypeDeletion, "key1", "");
  mem->Add(++seq, kTypeValue, "key2", "value2");
  mem->Add(++seq, kTypeValue, "key2", "value2.2");

  // Fetch the newly written keys
  merge_context.Clear();
  found = mem->Get(LookupKey("key1", seq), &value, &s, &merge_context,
                   &max_covering_tombstone_seq, ReadOptions());
  // MemTable found out that this key is *not* found (at this sequence#)
  ASSERT_TRUE(found && s.IsNotFound());

  merge_context.Clear();
  found = mem->Get(LookupKey("key2", seq), &value, &s, &merge_context,
                   &max_covering_tombstone_seq, ReadOptions());
  ASSERT_TRUE(s.ok() && found);
  ASSERT_EQ(value, "value2.2");

  // Add memtable to list
  list.Add(mem, &to_delete);
  ASSERT_EQ(0, to_delete.size());

  // Fetch keys via MemTableList
  merge_context.Clear();
  found =
      list.current()->Get(LookupKey("key1", seq), &value, &s, &merge_context,
                          &max_covering_tombstone_seq, ReadOptions());
  ASSERT_TRUE(found && s.IsNotFound());

  merge_context.Clear();
  found =
      list.current()->Get(LookupKey("key2", seq), &value, &s, &merge_context,
                          &max_covering_tombstone_seq, ReadOptions());
  ASSERT_TRUE(s.ok() && found);
  ASSERT_EQ("value2.2", value);

  // Flush this memtable from the list.
  // (It will then be a part of the memtable history).
  autovector<MemTable*> to_flush;
  list.PickMemtablesToFlush(nullptr /* memtable_id */, &to_flush);
  ASSERT_EQ(1, to_flush.size());

  MutableCFOptions mutable_cf_options(options);
  s = Mock_InstallMemtableFlushResults(&list, mutable_cf_options, to_flush,
                                       &to_delete);
  ASSERT_OK(s);
  ASSERT_EQ(0, list.NumNotFlushed());
  ASSERT_EQ(1, list.NumFlushed());
  ASSERT_EQ(0, to_delete.size());

  // Verify keys are no longer in MemTableList
  merge_context.Clear();
  found =
      list.current()->Get(LookupKey("key1", seq), &value, &s, &merge_context,
                          &max_covering_tombstone_seq, ReadOptions());
  ASSERT_FALSE(found);

  merge_context.Clear();
  found =
      list.current()->Get(LookupKey("key2", seq), &value, &s, &merge_context,
                          &max_covering_tombstone_seq, ReadOptions());
  ASSERT_FALSE(found);

  // Verify keys are present in history
  merge_context.Clear();
  found = list.current()->GetFromHistory(
      LookupKey("key1", seq), &value, &s, &merge_context,
      &max_covering_tombstone_seq, ReadOptions());
  ASSERT_TRUE(found && s.IsNotFound());

  merge_context.Clear();
  found = list.current()->GetFromHistory(
      LookupKey("key2", seq), &value, &s, &merge_context,
      &max_covering_tombstone_seq, ReadOptions());
  ASSERT_TRUE(found);
  ASSERT_EQ("value2.2", value);

  // Create another memtable and write some keys to it
  WriteBufferManager wb2(options.db_write_buffer_size);
  MemTable* mem2 = new MemTable(cmp, ioptions, MutableCFOptions(options),
                                false, // needs_dup_key_check
                                &wb2,
                                kMaxSequenceNumber, 0 /* column_family_id */);
  mem2->Ref();

  mem2->Add(++seq, kTypeDeletion, "key1", "");
  mem2->Add(++seq, kTypeValue, "key3", "value3");

  // Add second memtable to list
  list.Add(mem2, &to_delete);
  ASSERT_EQ(0, to_delete.size());

  to_flush.clear();
  list.PickMemtablesToFlush(nullptr /* memtable_id */, &to_flush);
  ASSERT_EQ(1, to_flush.size());

  // Flush second memtable
  s = Mock_InstallMemtableFlushResults(&list, mutable_cf_options, to_flush,
                                       &to_delete);
  ASSERT_OK(s);
  ASSERT_EQ(0, list.NumNotFlushed());
  ASSERT_EQ(2, list.NumFlushed());
  ASSERT_EQ(0, to_delete.size());

  // Add a third memtable to push the first memtable out of the history
  WriteBufferManager wb3(options.db_write_buffer_size);
  MemTable* mem3 = new MemTable(cmp, ioptions, MutableCFOptions(options),
                                false, // needs_dup_key_check
                                &wb3,
                                kMaxSequenceNumber, 0 /* column_family_id */);
  mem3->Ref();
  list.Add(mem3, &to_delete);
  ASSERT_EQ(1, list.NumNotFlushed());
  ASSERT_EQ(1, list.NumFlushed());
  ASSERT_EQ(1, to_delete.size());

  // Verify keys are no longer in MemTableList
  merge_context.Clear();
  found =
      list.current()->Get(LookupKey("key1", seq), &value, &s, &merge_context,
                          &max_covering_tombstone_seq, ReadOptions());
  ASSERT_FALSE(found);

  merge_context.Clear();
  found =
      list.current()->Get(LookupKey("key2", seq), &value, &s, &merge_context,
                          &max_covering_tombstone_seq, ReadOptions());
  ASSERT_FALSE(found);

  merge_context.Clear();
  found =
      list.current()->Get(LookupKey("key3", seq), &value, &s, &merge_context,
                          &max_covering_tombstone_seq, ReadOptions());
  ASSERT_FALSE(found);

  // Verify that the second memtable's keys are in the history
  merge_context.Clear();
  found = list.current()->GetFromHistory(
      LookupKey("key1", seq), &value, &s, &merge_context,
      &max_covering_tombstone_seq, ReadOptions());
  ASSERT_TRUE(found && s.IsNotFound());

  merge_context.Clear();
  found = list.current()->GetFromHistory(
      LookupKey("key3", seq), &value, &s, &merge_context,
      &max_covering_tombstone_seq, ReadOptions());
  ASSERT_TRUE(found);
  ASSERT_EQ("value3", value);

  // Verify that key2 from the first memtable is no longer in the history
  merge_context.Clear();
  found =
      list.current()->Get(LookupKey("key2", seq), &value, &s, &merge_context,
                          &max_covering_tombstone_seq, ReadOptions());
  ASSERT_FALSE(found);

  // Cleanup
  list.current()->Unref(&to_delete);
  ASSERT_EQ(3, to_delete.size());
  for (MemTable* m : to_delete) {
    delete m;
  }
}

TEST_F(MemTableListTest, FlushPendingTest) {
  const int num_tables = 6;
  SequenceNumber seq = 1;
  Status s;

  auto factory = std::make_shared<SkipListFactory>();
  options.memtable_factory = factory;
  ImmutableCFOptions ioptions(options);
  InternalKeyComparator cmp(BytewiseComparator());
  WriteBufferManager wb(options.db_write_buffer_size);
  autovector<MemTable*> to_delete;

  // Create MemTableList
  int min_write_buffer_number_to_merge = 3;
  int max_write_buffer_number_to_maintain = 7;
  MemTableList list(min_write_buffer_number_to_merge,
                    max_write_buffer_number_to_maintain);

  // Create some MemTables
  uint64_t memtable_id = 0;
  std::vector<MemTable*> tables;
  MutableCFOptions mutable_cf_options(options);
  for (int i = 0; i < num_tables; i++) {
    MemTable* mem = new MemTable(cmp, ioptions, mutable_cf_options,
                                 false, // needs_dup_key_check
                                 &wb,
                                 kMaxSequenceNumber, 0 /* column_family_id */);
    mem->SetID(memtable_id++);
    mem->Ref();

    std::string value;
    MergeContext merge_context;

    mem->Add(++seq, kTypeValue, "key1", ToString(i));
    mem->Add(++seq, kTypeValue, "keyN" + ToString(i), "valueN");
    mem->Add(++seq, kTypeValue, "keyX" + ToString(i), "value");
    mem->Add(++seq, kTypeValue, "keyM" + ToString(i), "valueM");
    mem->Add(++seq, kTypeDeletion, "keyX" + ToString(i), "");

    tables.push_back(mem);
  }

  // Nothing to flush
  ASSERT_FALSE(list.IsFlushPending());
  ASSERT_FALSE(list.imm_flush_needed.load(std::memory_order_acquire));
  autovector<MemTable*> to_flush;
  list.PickMemtablesToFlush(nullptr /* memtable_id */, &to_flush);
  ASSERT_EQ(0, to_flush.size());

  // Request a flush even though there is nothing to flush
  list.FlushRequested();
  ASSERT_FALSE(list.IsFlushPending());
  ASSERT_FALSE(list.imm_flush_needed.load(std::memory_order_acquire));

  // Attempt to 'flush' to clear request for flush
  list.PickMemtablesToFlush(nullptr /* memtable_id */, &to_flush);
  ASSERT_EQ(0, to_flush.size());
  ASSERT_FALSE(list.IsFlushPending());
  ASSERT_FALSE(list.imm_flush_needed.load(std::memory_order_acquire));

  // Request a flush again
  list.FlushRequested();
  // No flush pending since the list is empty.
  ASSERT_FALSE(list.IsFlushPending());
  ASSERT_FALSE(list.imm_flush_needed.load(std::memory_order_acquire));

  // Add 2 tables
  list.Add(tables[0], &to_delete);
  list.Add(tables[1], &to_delete);
  ASSERT_EQ(2, list.NumNotFlushed());
  ASSERT_EQ(0, to_delete.size());

  // Even though we have less than the minimum to flush, a flush is
  // pending since we had previously requested a flush and never called
  // PickMemtablesToFlush() to clear the flush.
  ASSERT_TRUE(list.IsFlushPending());
  ASSERT_TRUE(list.imm_flush_needed.load(std::memory_order_acquire));

  // Pick tables to flush
  list.PickMemtablesToFlush(nullptr /* memtable_id */, &to_flush);
  ASSERT_EQ(2, to_flush.size());
  ASSERT_EQ(2, list.NumNotFlushed());
  ASSERT_FALSE(list.IsFlushPending());
  ASSERT_FALSE(list.imm_flush_needed.load(std::memory_order_acquire));

  // Revert flush
  list.RollbackMemtableFlush(to_flush, 0);
  ASSERT_FALSE(list.IsFlushPending());
  ASSERT_TRUE(list.imm_flush_needed.load(std::memory_order_acquire));
  to_flush.clear();

  // Add another table
  list.Add(tables[2], &to_delete);
  // We now have the minimum to flush regardles of whether FlushRequested()
  // was called.
  ASSERT_TRUE(list.IsFlushPending());
  ASSERT_TRUE(list.imm_flush_needed.load(std::memory_order_acquire));
  ASSERT_EQ(0, to_delete.size());

  // Pick tables to flush
  list.PickMemtablesToFlush(nullptr /* memtable_id */, &to_flush);
  ASSERT_EQ(3, to_flush.size());
  ASSERT_EQ(3, list.NumNotFlushed());
  ASSERT_FALSE(list.IsFlushPending());
  ASSERT_FALSE(list.imm_flush_needed.load(std::memory_order_acquire));

  // Pick tables to flush again
  autovector<MemTable*> to_flush2;
  list.PickMemtablesToFlush(nullptr /* memtable_id */, &to_flush2);
  ASSERT_EQ(0, to_flush2.size());
  ASSERT_EQ(3, list.NumNotFlushed());
  ASSERT_FALSE(list.IsFlushPending());
  ASSERT_FALSE(list.imm_flush_needed.load(std::memory_order_acquire));

  // Add another table
  list.Add(tables[3], &to_delete);
  ASSERT_FALSE(list.IsFlushPending());
  ASSERT_TRUE(list.imm_flush_needed.load(std::memory_order_acquire));
  ASSERT_EQ(0, to_delete.size());

  // Request a flush again
  list.FlushRequested();
  ASSERT_TRUE(list.IsFlushPending());
  ASSERT_TRUE(list.imm_flush_needed.load(std::memory_order_acquire));

  // Pick tables to flush again
  list.PickMemtablesToFlush(nullptr /* memtable_id */, &to_flush2);
  ASSERT_EQ(1, to_flush2.size());
  ASSERT_EQ(4, list.NumNotFlushed());
  ASSERT_FALSE(list.IsFlushPending());
  ASSERT_FALSE(list.imm_flush_needed.load(std::memory_order_acquire));

  // Rollback first pick of tables
  list.RollbackMemtableFlush(to_flush, 0);
  ASSERT_TRUE(list.IsFlushPending());
  ASSERT_TRUE(list.imm_flush_needed.load(std::memory_order_acquire));
  to_flush.clear();

  // Add another tables
  list.Add(tables[4], &to_delete);
  ASSERT_EQ(5, list.NumNotFlushed());
  // We now have the minimum to flush regardles of whether FlushRequested()
  ASSERT_TRUE(list.IsFlushPending());
  ASSERT_TRUE(list.imm_flush_needed.load(std::memory_order_acquire));
  ASSERT_EQ(0, to_delete.size());

  // Pick tables to flush
  list.PickMemtablesToFlush(nullptr /* memtable_id */, &to_flush);
  // Should pick 4 of 5 since 1 table has been picked in to_flush2
  ASSERT_EQ(4, to_flush.size());
  ASSERT_EQ(5, list.NumNotFlushed());
  ASSERT_FALSE(list.IsFlushPending());
  ASSERT_FALSE(list.imm_flush_needed.load(std::memory_order_acquire));

  // Pick tables to flush again
  autovector<MemTable*> to_flush3;
  list.PickMemtablesToFlush(nullptr /* memtable_id */, &to_flush3);
  ASSERT_EQ(0, to_flush3.size());  // nothing not in progress of being flushed
  ASSERT_EQ(5, list.NumNotFlushed());
  ASSERT_FALSE(list.IsFlushPending());
  ASSERT_FALSE(list.imm_flush_needed.load(std::memory_order_acquire));

  // Flush the 4 memtables that were picked in to_flush
  s = Mock_InstallMemtableFlushResults(&list, mutable_cf_options, to_flush,
                                       &to_delete);
  ASSERT_OK(s);

  // Note:  now to_flush contains tables[0,1,2,4].  to_flush2 contains
  // tables[3].
  // Current implementation will only commit memtables in the order they were
  // created. So TryInstallMemtableFlushResults will install the first 3 tables
  // in to_flush and stop when it encounters a table not yet flushed.
  ASSERT_EQ(2, list.NumNotFlushed());
  int num_in_history = std::min(3, max_write_buffer_number_to_maintain);
  ASSERT_EQ(num_in_history, list.NumFlushed());
  ASSERT_EQ(5 - list.NumNotFlushed() - num_in_history, to_delete.size());

  // Request a flush again. Should be nothing to flush
  list.FlushRequested();
  ASSERT_FALSE(list.IsFlushPending());
  ASSERT_FALSE(list.imm_flush_needed.load(std::memory_order_acquire));

  // Flush the 1 memtable that was picked in to_flush2
  s = MemTableListTest::Mock_InstallMemtableFlushResults(
      &list, mutable_cf_options, to_flush2, &to_delete);
  ASSERT_OK(s);

  // This will actually install 2 tables.  The 1 we told it to flush, and also
  // tables[4] which has been waiting for tables[3] to commit.
  ASSERT_EQ(0, list.NumNotFlushed());
  num_in_history = std::min(5, max_write_buffer_number_to_maintain);
  ASSERT_EQ(num_in_history, list.NumFlushed());
  ASSERT_EQ(5 - list.NumNotFlushed() - num_in_history, to_delete.size());

  for (const auto& m : to_delete) {
    // Refcount should be 0 after calling TryInstallMemtableFlushResults.
    // Verify this, by Ref'ing then UnRef'ing:
    m->Ref();
    ASSERT_EQ(m, m->Unref());
    delete m;
  }
  to_delete.clear();

  // Add another table
  list.Add(tables[5], &to_delete);
  ASSERT_EQ(1, list.NumNotFlushed());
  ASSERT_EQ(5, list.GetLatestMemTableID());
  memtable_id = 4;
  // Pick tables to flush. The tables to pick must have ID smaller than or
  // equal to 4. Therefore, no table will be selected in this case.
  autovector<MemTable*> to_flush4;
  list.FlushRequested();
  ASSERT_TRUE(list.HasFlushRequested());
  list.PickMemtablesToFlush(&memtable_id, &to_flush4);
  ASSERT_TRUE(to_flush4.empty());
  ASSERT_EQ(1, list.NumNotFlushed());
  ASSERT_TRUE(list.imm_flush_needed.load(std::memory_order_acquire));
  ASSERT_FALSE(list.IsFlushPending());
  ASSERT_FALSE(list.HasFlushRequested());

  // Pick tables to flush. The tables to pick must have ID smaller than or
  // equal to 5. Therefore, only tables[5] will be selected.
  memtable_id = 5;
  list.FlushRequested();
  list.PickMemtablesToFlush(&memtable_id, &to_flush4);
  ASSERT_EQ(1, static_cast<int>(to_flush4.size()));
  ASSERT_EQ(1, list.NumNotFlushed());
  ASSERT_FALSE(list.imm_flush_needed.load(std::memory_order_acquire));
  ASSERT_FALSE(list.IsFlushPending());
  to_delete.clear();

  list.current()->Unref(&to_delete);
  int to_delete_size =
      std::min(num_tables, max_write_buffer_number_to_maintain);
  ASSERT_EQ(to_delete_size, to_delete.size());

  for (const auto& m : to_delete) {
    // Refcount should be 0 after calling TryInstallMemtableFlushResults.
    // Verify this, by Ref'ing then UnRef'ing:
    m->Ref();
    ASSERT_EQ(m, m->Unref());
    delete m;
  }
  to_delete.clear();
}

TEST_F(MemTableListTest, EmptyAtomicFlusTest) {
  autovector<MemTableList*> lists;
  autovector<uint32_t> cf_ids;
  autovector<const MutableCFOptions*> options_list;
  autovector<const autovector<MemTable*>*> to_flush;
  autovector<MemTable*> to_delete;
  Status s = Mock_InstallMemtableAtomicFlushResults(lists, cf_ids, options_list,
                                                    to_flush, &to_delete);
  ASSERT_OK(s);
  ASSERT_TRUE(to_delete.empty());
}

TEST_F(MemTableListTest, AtomicFlusTest) {
  const int num_cfs = 3;
  const int num_tables_per_cf = 2;
  SequenceNumber seq = 1;

  auto factory = std::make_shared<SkipListFactory>();
  options.memtable_factory = factory;
  ImmutableCFOptions ioptions(options);
  InternalKeyComparator cmp(BytewiseComparator());
  WriteBufferManager wb(options.db_write_buffer_size);

  // Create MemTableLists
  int min_write_buffer_number_to_merge = 3;
  int max_write_buffer_number_to_maintain = 7;
  autovector<MemTableList*> lists;
  for (int i = 0; i != num_cfs; ++i) {
    lists.emplace_back(new MemTableList(min_write_buffer_number_to_merge,
                                        max_write_buffer_number_to_maintain));
  }

  autovector<uint32_t> cf_ids;
  std::vector<std::vector<MemTable*>> tables(num_cfs);
  autovector<const MutableCFOptions*> mutable_cf_options_list;
  uint32_t cf_id = 0;
  for (auto& elem : tables) {
    mutable_cf_options_list.emplace_back(new MutableCFOptions(options));
    uint64_t memtable_id = 0;
    for (int i = 0; i != num_tables_per_cf; ++i) {
      MemTable* mem =
          new MemTable(cmp, ioptions, *(mutable_cf_options_list.back()),
                       false, // needs_dup_key_check
                       &wb,
                       kMaxSequenceNumber, cf_id);
      mem->SetID(memtable_id++);
      mem->Ref();

      std::string value;

      mem->Add(++seq, kTypeValue, "key1", ToString(i));
      mem->Add(++seq, kTypeValue, "keyN" + ToString(i), "valueN");
      mem->Add(++seq, kTypeValue, "keyX" + ToString(i), "value");
      mem->Add(++seq, kTypeValue, "keyM" + ToString(i), "valueM");
      mem->Add(++seq, kTypeDeletion, "keyX" + ToString(i), "");

      elem.push_back(mem);
    }
    cf_ids.push_back(cf_id++);
  }

  std::vector<autovector<MemTable*>> flush_candidates(num_cfs);

  // Nothing to flush
  for (auto i = 0; i != num_cfs; ++i) {
    auto* list = lists[i];
    ASSERT_FALSE(list->IsFlushPending());
    ASSERT_FALSE(list->imm_flush_needed.load(std::memory_order_acquire));
    list->PickMemtablesToFlush(nullptr /* memtable_id */, &flush_candidates[i]);
    ASSERT_EQ(0, flush_candidates[i].size());
  }
  // Request flush even though there is nothing to flush
  for (auto i = 0; i != num_cfs; ++i) {
    auto* list = lists[i];
    list->FlushRequested();
    ASSERT_FALSE(list->IsFlushPending());
    ASSERT_FALSE(list->imm_flush_needed.load(std::memory_order_acquire));
  }
  autovector<MemTable*> to_delete;
  // Add tables to the immutable memtalbe lists associated with column families
  for (auto i = 0; i != num_cfs; ++i) {
    for (auto j = 0; j != num_tables_per_cf; ++j) {
      lists[i]->Add(tables[i][j], &to_delete);
    }
    ASSERT_EQ(num_tables_per_cf, lists[i]->NumNotFlushed());
    ASSERT_TRUE(lists[i]->IsFlushPending());
    ASSERT_TRUE(lists[i]->imm_flush_needed.load(std::memory_order_acquire));
  }
  std::vector<uint64_t> flush_memtable_ids = {1, 1, 0};
  //          +----+
  // list[0]: |0  1|
  // list[1]: |0  1|
  //          | +--+
  // list[2]: |0| 1
  //          +-+
  // Pick memtables to flush
  for (auto i = 0; i != num_cfs; ++i) {
    flush_candidates[i].clear();
    lists[i]->PickMemtablesToFlush(&flush_memtable_ids[i],
                                   &flush_candidates[i]);
    ASSERT_EQ(flush_memtable_ids[i] - 0 + 1,
              static_cast<uint64_t>(flush_candidates[i].size()));
  }
  autovector<MemTableList*> tmp_lists;
  autovector<uint32_t> tmp_cf_ids;
  autovector<const MutableCFOptions*> tmp_options_list;
  autovector<const autovector<MemTable*>*> to_flush;
  for (auto i = 0; i != num_cfs; ++i) {
    if (!flush_candidates[i].empty()) {
      to_flush.push_back(&flush_candidates[i]);
      tmp_lists.push_back(lists[i]);
      tmp_cf_ids.push_back(i);
      tmp_options_list.push_back(mutable_cf_options_list[i]);
    }
  }
  Status s = Mock_InstallMemtableAtomicFlushResults(
      tmp_lists, tmp_cf_ids, tmp_options_list, to_flush, &to_delete);
  ASSERT_OK(s);

  for (auto i = 0; i != num_cfs; ++i) {
    for (auto j = 0; j != num_tables_per_cf; ++j) {
      if (static_cast<uint64_t>(j) <= flush_memtable_ids[i]) {
        ASSERT_LT(0, tables[i][j]->GetFileNumber());
      }
    }
    ASSERT_EQ(
        static_cast<size_t>(num_tables_per_cf) - flush_candidates[i].size(),
        lists[i]->NumNotFlushed());
  }

  to_delete.clear();
  for (auto list : lists) {
    list->current()->Unref(&to_delete);
    delete list;
  }
  for (auto& mutable_cf_options : mutable_cf_options_list) {
    if (mutable_cf_options != nullptr) {
      delete mutable_cf_options;
      mutable_cf_options = nullptr;
    }
  }
  // All memtables in tables array must have been flushed, thus ready to be
  // deleted.
  ASSERT_EQ(to_delete.size(), tables.size() * tables.front().size());
  for (const auto& m : to_delete) {
    // Refcount should be 0 after calling InstallMemtableFlushResults.
    // Verify this by Ref'ing and then Unref'ing.
    m->Ref();
    ASSERT_EQ(m, m->Unref());
    delete m;
  }
<<<<<<< HEAD
  to_delete.clear();
}

TEST_F(MemTableListTest, HasOlderAtomicFlush) {
  const size_t num_cfs = 3;
  const size_t num_memtables_per_cf = 2;
  SequenceNumber seq = 1;
  Status s;

  auto factory = std::make_shared<SkipListFactory>();
  options.memtable_factory = factory;
  ImmutableCFOptions ioptions(options);
  InternalKeyComparator cmp(BytewiseComparator());
  WriteBufferManager wb(options.db_write_buffer_size);
  autovector<MemTable*> to_delete;

  // Create MemTableLists
  int min_write_buffer_number_to_merge = 3;
  int max_write_buffer_number_to_maintain = 7;
  autovector<MemTableList*> lists;
  for (size_t i = 0; i != num_cfs; ++i) {
    lists.emplace_back(new MemTableList(min_write_buffer_number_to_merge,
                                        max_write_buffer_number_to_maintain));
  }

  autovector<uint32_t> cf_ids;
  std::vector<std::vector<MemTable*>> tables;
  autovector<const MutableCFOptions*> mutable_cf_options_list;
  uint32_t cf_id = 0;
  for (size_t k = 0; k != num_cfs; ++k) {
    std::vector<MemTable*> elem;
    mutable_cf_options_list.emplace_back(new MutableCFOptions(options));
    uint64_t memtable_id = 0;
    for (int i = 0; i != num_memtables_per_cf; ++i) {
      MemTable* mem =
          new MemTable(cmp, ioptions, *(mutable_cf_options_list.back()),
                       false, // needs_dup_key_check
                       &wb,
                       kMaxSequenceNumber, cf_id);
      mem->SetID(memtable_id++);
      mem->Ref();

      std::string value;

      mem->Add(++seq, kTypeValue, "key1", ToString(i));
      mem->Add(++seq, kTypeValue, "keyN" + ToString(i), "valueN");
      mem->Add(++seq, kTypeValue, "keyX" + ToString(i), "value");
      mem->Add(++seq, kTypeValue, "keyM" + ToString(i), "valueM");
      mem->Add(++seq, kTypeDeletion, "keyX" + ToString(i), "");

      elem.push_back(mem);
    }
    tables.emplace_back(elem);
    cf_ids.push_back(cf_id++);
  }

  // Add tables to column families' immutable memtable lists
  for (size_t i = 0; i != num_cfs; ++i) {
    for (size_t j = 0; j != num_memtables_per_cf; ++j) {
      lists[i]->Add(tables[i][j], &to_delete);
    }
    lists[i]->FlushRequested();
    ASSERT_EQ(num_memtables_per_cf, lists[i]->NumNotFlushed());
    ASSERT_TRUE(lists[i]->IsFlushPending());
    ASSERT_TRUE(lists[i]->imm_flush_needed.load(std::memory_order_acquire));
  }
  std::vector<autovector<MemTable*>> flush_candidates(num_cfs);
  for (size_t i = 0; i != num_cfs; ++i) {
    lists[i]->PickMemtablesToFlush(nullptr, &flush_candidates[i]);
    for (auto m : flush_candidates[i]) {
      m->TEST_AtomicFlushSequenceNumber() = 123;
    }
    lists[i]->RollbackMemtableFlush(flush_candidates[i], 0);
  }
  uint64_t memtable_id = num_memtables_per_cf - 1;
  autovector<MemTable*> other_flush_candidates;
  lists[0]->PickMemtablesToFlush(&memtable_id, &other_flush_candidates);
  for (auto m : other_flush_candidates) {
    m->TEST_AtomicFlushSequenceNumber() = 124;
    m->TEST_SetFlushCompleted(true);
    m->TEST_SetFileNumber(1);
  }
  autovector<const autovector<MemTable*>*> to_flush;
  to_flush.emplace_back(&other_flush_candidates);
  bool has_older_unfinished_atomic_flush = false;
  bool found_batch_to_commit = false;

  SyncPoint::GetInstance()->SetCallBack(
      "MemTableList::TryInstallMemtableFlushResults:"
      "HasOlderUnfinishedAtomicFlush:0",
      [&](void* /*arg*/) { has_older_unfinished_atomic_flush = true; });
  SyncPoint::GetInstance()->SetCallBack(
      "MemTableList::TryInstallMemtableFlushResults:FoundBatchToCommit:0",
      [&](void* /*arg*/) { found_batch_to_commit = true; });
  SyncPoint::GetInstance()->EnableProcessing();

  s = Mock_InstallMemtableFlushResults(lists, cf_ids, mutable_cf_options_list,
                                       to_flush, &to_delete);
  ASSERT_OK(s);
  ASSERT_TRUE(has_older_unfinished_atomic_flush);
  ASSERT_FALSE(found_batch_to_commit);

  SyncPoint::GetInstance()->ClearAllCallBacks();

  ASSERT_TRUE(to_delete.empty());
  for (auto list : lists) {
    list->current()->Unref(&to_delete);
    delete list;
  }
  lists.clear();
  ASSERT_EQ(num_cfs * num_memtables_per_cf, to_delete.size());
  for (auto m : to_delete) {
    m->Ref();
    ASSERT_EQ(m, m->Unref());
    delete m;
  }
  to_delete.clear();
  for (auto& opts : mutable_cf_options_list) {
    delete opts;
    opts = nullptr;
  }
  mutable_cf_options_list.clear();
=======
>>>>>>> 641fae60
}

}  // namespace rocksdb

int main(int argc, char** argv) {
  ::testing::InitGoogleTest(&argc, argv);
  return RUN_ALL_TESTS();
}<|MERGE_RESOLUTION|>--- conflicted
+++ resolved
@@ -143,9 +143,8 @@
     WriteController write_controller(10000000u);
 
     VersionSet versions(dbname, &immutable_db_options, env_options,
-                        false, // seq_per_batch
-                        table_cache.get(), &write_buffer_manager,
-                        &write_controller);
+                        /* seq_per_batch */ false, table_cache.get(),
+                        &write_buffer_manager, &write_controller);
     std::vector<ColumnFamilyDescriptor> cf_descs;
     cf_descs.emplace_back(kDefaultColumnFamilyName, ColumnFamilyOptions());
     cf_descs.emplace_back("one", ColumnFamilyOptions());
@@ -227,8 +226,7 @@
 
   WriteBufferManager wb(options.db_write_buffer_size);
   MemTable* mem = new MemTable(cmp, ioptions, MutableCFOptions(options),
-                               false, // needs_dup_key_check
-                               &wb,
+                               /* needs_dup_key_check */ false, &wb,
                                kMaxSequenceNumber, 0 /* column_family_id */);
   mem->Ref();
 
@@ -268,8 +266,7 @@
   // Create another memtable and write some keys to it
   WriteBufferManager wb2(options.db_write_buffer_size);
   MemTable* mem2 = new MemTable(cmp, ioptions, MutableCFOptions(options),
-                                false, // needs_dup_key_check
-                                &wb2,
+                                /* needs_dup_key_check */ false, &wb2,
                                 kMaxSequenceNumber, 0 /* column_family_id */);
   mem2->Ref();
 
@@ -341,8 +338,7 @@
 
   WriteBufferManager wb(options.db_write_buffer_size);
   MemTable* mem = new MemTable(cmp, ioptions, MutableCFOptions(options),
-                               false, // needs_dup_key_check
-                               &wb,
+                               /* needs_dup_key_check */ false, &wb,
                                kMaxSequenceNumber, 0 /* column_family_id */);
   mem->Ref();
 
@@ -426,8 +422,7 @@
   // Create another memtable and write some keys to it
   WriteBufferManager wb2(options.db_write_buffer_size);
   MemTable* mem2 = new MemTable(cmp, ioptions, MutableCFOptions(options),
-                                false, // needs_dup_key_check
-                                &wb2,
+                                /* needs_dup_key_check */ false, &wb2,
                                 kMaxSequenceNumber, 0 /* column_family_id */);
   mem2->Ref();
 
@@ -453,8 +448,7 @@
   // Add a third memtable to push the first memtable out of the history
   WriteBufferManager wb3(options.db_write_buffer_size);
   MemTable* mem3 = new MemTable(cmp, ioptions, MutableCFOptions(options),
-                                false, // needs_dup_key_check
-                                &wb3,
+                                /* needs_dup_key_check */ false, &wb3,
                                 kMaxSequenceNumber, 0 /* column_family_id */);
   mem3->Ref();
   list.Add(mem3, &to_delete);
@@ -534,8 +528,7 @@
   MutableCFOptions mutable_cf_options(options);
   for (int i = 0; i < num_tables; i++) {
     MemTable* mem = new MemTable(cmp, ioptions, mutable_cf_options,
-                                 false, // needs_dup_key_check
-                                 &wb,
+                                 /* needs_dup_key_check */ false, &wb,
                                  kMaxSequenceNumber, 0 /* column_family_id */);
     mem->SetID(memtable_id++);
     mem->Ref();
@@ -798,8 +791,7 @@
     for (int i = 0; i != num_tables_per_cf; ++i) {
       MemTable* mem =
           new MemTable(cmp, ioptions, *(mutable_cf_options_list.back()),
-                       false, // needs_dup_key_check
-                       &wb,
+                       /* needs_dup_key_check */ false, &wb,
                        kMaxSequenceNumber, cf_id);
       mem->SetID(memtable_id++);
       mem->Ref();
@@ -907,131 +899,6 @@
     ASSERT_EQ(m, m->Unref());
     delete m;
   }
-<<<<<<< HEAD
-  to_delete.clear();
-}
-
-TEST_F(MemTableListTest, HasOlderAtomicFlush) {
-  const size_t num_cfs = 3;
-  const size_t num_memtables_per_cf = 2;
-  SequenceNumber seq = 1;
-  Status s;
-
-  auto factory = std::make_shared<SkipListFactory>();
-  options.memtable_factory = factory;
-  ImmutableCFOptions ioptions(options);
-  InternalKeyComparator cmp(BytewiseComparator());
-  WriteBufferManager wb(options.db_write_buffer_size);
-  autovector<MemTable*> to_delete;
-
-  // Create MemTableLists
-  int min_write_buffer_number_to_merge = 3;
-  int max_write_buffer_number_to_maintain = 7;
-  autovector<MemTableList*> lists;
-  for (size_t i = 0; i != num_cfs; ++i) {
-    lists.emplace_back(new MemTableList(min_write_buffer_number_to_merge,
-                                        max_write_buffer_number_to_maintain));
-  }
-
-  autovector<uint32_t> cf_ids;
-  std::vector<std::vector<MemTable*>> tables;
-  autovector<const MutableCFOptions*> mutable_cf_options_list;
-  uint32_t cf_id = 0;
-  for (size_t k = 0; k != num_cfs; ++k) {
-    std::vector<MemTable*> elem;
-    mutable_cf_options_list.emplace_back(new MutableCFOptions(options));
-    uint64_t memtable_id = 0;
-    for (int i = 0; i != num_memtables_per_cf; ++i) {
-      MemTable* mem =
-          new MemTable(cmp, ioptions, *(mutable_cf_options_list.back()),
-                       false, // needs_dup_key_check
-                       &wb,
-                       kMaxSequenceNumber, cf_id);
-      mem->SetID(memtable_id++);
-      mem->Ref();
-
-      std::string value;
-
-      mem->Add(++seq, kTypeValue, "key1", ToString(i));
-      mem->Add(++seq, kTypeValue, "keyN" + ToString(i), "valueN");
-      mem->Add(++seq, kTypeValue, "keyX" + ToString(i), "value");
-      mem->Add(++seq, kTypeValue, "keyM" + ToString(i), "valueM");
-      mem->Add(++seq, kTypeDeletion, "keyX" + ToString(i), "");
-
-      elem.push_back(mem);
-    }
-    tables.emplace_back(elem);
-    cf_ids.push_back(cf_id++);
-  }
-
-  // Add tables to column families' immutable memtable lists
-  for (size_t i = 0; i != num_cfs; ++i) {
-    for (size_t j = 0; j != num_memtables_per_cf; ++j) {
-      lists[i]->Add(tables[i][j], &to_delete);
-    }
-    lists[i]->FlushRequested();
-    ASSERT_EQ(num_memtables_per_cf, lists[i]->NumNotFlushed());
-    ASSERT_TRUE(lists[i]->IsFlushPending());
-    ASSERT_TRUE(lists[i]->imm_flush_needed.load(std::memory_order_acquire));
-  }
-  std::vector<autovector<MemTable*>> flush_candidates(num_cfs);
-  for (size_t i = 0; i != num_cfs; ++i) {
-    lists[i]->PickMemtablesToFlush(nullptr, &flush_candidates[i]);
-    for (auto m : flush_candidates[i]) {
-      m->TEST_AtomicFlushSequenceNumber() = 123;
-    }
-    lists[i]->RollbackMemtableFlush(flush_candidates[i], 0);
-  }
-  uint64_t memtable_id = num_memtables_per_cf - 1;
-  autovector<MemTable*> other_flush_candidates;
-  lists[0]->PickMemtablesToFlush(&memtable_id, &other_flush_candidates);
-  for (auto m : other_flush_candidates) {
-    m->TEST_AtomicFlushSequenceNumber() = 124;
-    m->TEST_SetFlushCompleted(true);
-    m->TEST_SetFileNumber(1);
-  }
-  autovector<const autovector<MemTable*>*> to_flush;
-  to_flush.emplace_back(&other_flush_candidates);
-  bool has_older_unfinished_atomic_flush = false;
-  bool found_batch_to_commit = false;
-
-  SyncPoint::GetInstance()->SetCallBack(
-      "MemTableList::TryInstallMemtableFlushResults:"
-      "HasOlderUnfinishedAtomicFlush:0",
-      [&](void* /*arg*/) { has_older_unfinished_atomic_flush = true; });
-  SyncPoint::GetInstance()->SetCallBack(
-      "MemTableList::TryInstallMemtableFlushResults:FoundBatchToCommit:0",
-      [&](void* /*arg*/) { found_batch_to_commit = true; });
-  SyncPoint::GetInstance()->EnableProcessing();
-
-  s = Mock_InstallMemtableFlushResults(lists, cf_ids, mutable_cf_options_list,
-                                       to_flush, &to_delete);
-  ASSERT_OK(s);
-  ASSERT_TRUE(has_older_unfinished_atomic_flush);
-  ASSERT_FALSE(found_batch_to_commit);
-
-  SyncPoint::GetInstance()->ClearAllCallBacks();
-
-  ASSERT_TRUE(to_delete.empty());
-  for (auto list : lists) {
-    list->current()->Unref(&to_delete);
-    delete list;
-  }
-  lists.clear();
-  ASSERT_EQ(num_cfs * num_memtables_per_cf, to_delete.size());
-  for (auto m : to_delete) {
-    m->Ref();
-    ASSERT_EQ(m, m->Unref());
-    delete m;
-  }
-  to_delete.clear();
-  for (auto& opts : mutable_cf_options_list) {
-    delete opts;
-    opts = nullptr;
-  }
-  mutable_cf_options_list.clear();
-=======
->>>>>>> 641fae60
 }
 
 }  // namespace rocksdb
