--- conflicted
+++ resolved
@@ -135,13 +135,9 @@
     f->smallest = GetInternalKey(smallest, 0);
     f->largest = GetInternalKey(largest, 0);
     f->compensated_file_size = file_size;
-<<<<<<< HEAD
-    f->refs = 0;
-    // f->num_deletions = 0;
-=======
     f->refs = 1;
-    f->num_deletions = 0;
->>>>>>> 1e488087
+    f->prop.num_entries = 1;
+    f->prop.num_deletions = 0;
     vstorage_.AddFile(level, f);
   }
 
@@ -153,13 +149,9 @@
     f->smallest = smallest;
     f->largest = largest;
     f->compensated_file_size = file_size;
-<<<<<<< HEAD
-    f->refs = 0;
-    // f->num_deletions = 0;
-=======
     f->refs = 1;
-    f->num_deletions = 0;
->>>>>>> 1e488087
+    f->prop.num_entries = 1;
+    f->prop.num_deletions = 0;
     vstorage_.AddFile(level, f);
   }
 
