//  Copyright (c) 2011-present, Facebook, Inc.  All rights reserved.
//  This source code is licensed under both the GPLv2 (found in the
//  COPYING file in the root directory) and Apache 2.0 License
//  (found in the LICENSE.Apache file in the root directory).
//
// Copyright (c) 2011 The LevelDB Authors. All rights reserved.
// Use of this source code is governed by a BSD-style license that can be
// found in the LICENSE file. See the AUTHORS file for names of contributors.

#include "rocksdb/compaction_dispatcher.h"

#include "table/get_context.h"

#ifndef __STDC_FORMAT_MACROS
#define __STDC_FORMAT_MACROS
#endif

#include <inttypes.h>
<<<<<<< HEAD
#include "rocksdb/comparator.h"
#include "rocksdb/status.h"
#include "rocksdb/types.h"
#include "rocksdb/compaction_filter.h"
#include "rocksdb/merge_operator.h"
#include "rocksdb/advanced_options.h"
#include "rocksdb/convenience.h"
#include "rocksdb/table.h"
#include "rocksdb/filter_policy.h"
=======

#include <terark/num_to_str.hpp>
#include <terark/util/autoclose.hpp>
#include <terark/util/linebuf.hpp>
#include <terark/util/process.hpp>

>>>>>>> d1933df1
#include "db/compaction_iterator.h"
#include "db/map_builder.h"
#include "db/merge_helper.h"
#include "db/range_del_aggregator.h"
#include "rocksdb/convenience.h"
#include "rocksdb/filter_policy.h"
#include "rocksdb/table.h"
#include "table/merging_iterator.h"
#include "table/table_reader.h"
#include "table/two_level_iterator.h"
#include "util/c_style_callback.h"
#include "util/filename.h"

<<<<<<< HEAD
#include <terark/util/process.hpp>
#include <terark/util/linebuf.hpp>
#include <terark/util/autoclose.hpp>
#include <terark/num_to_str.hpp>

//#define USE_AJSON 1

#ifdef USE_AJSON
  #include "util/ajson_msd.hpp"
#else
  #include <terark/io/DataIO.hpp>
  #include <terark/io/MemStream.hpp>
  #include <terark/preproc.hpp>
  #define AJSON(Class, ...) DATA_IO_LOAD_SAVE_E(Class, TERARK_PP_APPLY( \
     TERARK_PP_JOIN, TERARK_PP_MAP(TERARK_PP_PREPEND, &, __VA_ARGS__)))
#endif

=======
>>>>>>> d1933df1
struct AJsonStatus {
  unsigned char code, subcode, sev;
  std::string state;
};
AJSON(AJsonStatus, code, subcode, sev, state);

namespace ajson {
<<<<<<< HEAD
#ifdef USE_AJSON
template<>
=======
template <>
>>>>>>> d1933df1
struct json_impl<rocksdb::Status, void> {
  static inline void read(reader& rd, rocksdb::Status& v) {
    AJsonStatus s;
    json_impl<AJsonStatus>::read(rd, s);
    v = rocksdb::Status(s.code, s.subcode, s.sev,
                        s.state.empty() ? nullptr : s.state.c_str());
  }
  template <typename write_ty>
  static inline void write(write_ty& wt, rocksdb::Status const& v) {
    AJsonStatus s = {v.code(), v.subcode(), v.severity(),
                     v.getState() == nullptr ? std::string() : v.getState()};
    json_impl<AJsonStatus>::template write<write_ty>(wt, s);
  }
};

template <>
struct json_impl<rocksdb::CompactionWorkerContext::EncodedString, void> {
  static inline void read(reader& rd,
                          rocksdb::CompactionWorkerContext::EncodedString& v) {
    std::string s;
    json_impl<std::string>::read(rd, s);
    v.data.resize(s.size() / 2);
    for (size_t i = 0; i < s.size(); i += 2) {
      char x[3] = {s[i], s[i + 1], '\0'};
      v.data[i / 2] = std::stoi(x, nullptr, 16);
    }
  }
  template <typename write_ty>
  static inline void write(
      write_ty& wt, rocksdb::CompactionWorkerContext::EncodedString const& v) {
    json_impl<std::string>::template write<write_ty>(
        wt, rocksdb::Slice(v.data).ToString(true));
  }
};

template <>
struct json_impl<rocksdb::InternalKey, void> {
  static inline void read(reader& rd, rocksdb::InternalKey& v) {
    rocksdb::CompactionWorkerContext::EncodedString s;
    json_impl<rocksdb::CompactionWorkerContext::EncodedString>::read(rd, s);
    *v.rep() = std::move(s.data);
  }
  template <typename write_ty>
  static inline void write(write_ty& wt, rocksdb::InternalKey const& v) {
    rocksdb::Slice s(*v.rep());
    json_impl<std::string>::template write<write_ty>(wt, s.ToString(true));
  }
};
<<<<<<< HEAD

template<class T>
void load_from_buff(T& x, std::string& data) {
  load_from_buff(x, &data[0], data.size());
}

template<class T>
void load_from_buff(T& x, const rocksdb::Slice& data) {
  load_from_buff(x, &data.ToString()[0], data.size());
}

#else // USE_AJSON

template<class T>
void load_from_buff(T& x, const rocksdb::Slice& data) {
  using namespace terark;
  LittleEndianDataInput<MemIO> dio; dio.set((char*)data.data(), data.size());
  dio >> x;
}

struct string_stream : terark::LittleEndianDataOutput<terark::AutoGrownMemIO> {
  std::string str() const {
    return std::string((char*)m_beg, m_pos - m_beg);
  }
};

template<class T>
void save_to(string_stream& ss, const T& x) {
  ss.resize(128*1024);
  ss << x;
}

#endif
} // namespace ajson

#ifdef USE_AJSON
using namespace rocksdb;
#else
namespace rocksdb {

template<class DataIO>
void DataIO_loadObject(DataIO& dio, rocksdb::Status& x) {
  AJsonStatus s;
  dio >> s;
  x = rocksdb::Status(s.code, s.subcode, s.sev,
                      s.state.empty() ? nullptr : s.state.c_str());
}

template<class DataIO>
void DataIO_saveObject(DataIO& dio, const rocksdb::Status& v) {
  AJsonStatus s = {
      v.code(), v.subcode(), v.severity(),
      v.getState() == nullptr ? std::string() : v.getState()
  };
  dio << s;
}

template<class DataIO>
void DataIO_loadObject(DataIO& dio, InternalKey& x) {
  dio >> *x.rep();
}

template<class DataIO>
void DataIO_saveObject(DataIO& dio, const InternalKey& x) {
  dio << *x.rep();
}

template<class DataIO>
void DataIO_loadObject(DataIO& dio, CompressionType& x) {
  static_assert(sizeof(CompressionType) == 1, "sizeof(CompressionType) == 1");
  dio >> (unsigned char&)x;
}

template<class DataIO>
void DataIO_saveObject(DataIO& dio, const CompressionType x) {
  dio << (unsigned char)x;
}
=======
}  // namespace ajson
>>>>>>> d1933df1

using EncodedString = CompactionWorkerContext::EncodedString;
AJSON(EncodedString, data);

#endif

AJSON(Dependence, file_number, entry_count);

using FileInfo = CompactionWorkerResult::FileInfo;
AJSON(FileInfo, smallest, largest, file_name,
                smallest_seqno, largest_seqno,
                file_size,
                marked_for_compaction);

AJSON(CompactionWorkerResult, status, actual_start, actual_end, files);

<<<<<<< HEAD
AJSON(FileDescriptor, packed_number_and_path_id, file_size,
                      smallest_seqno, largest_seqno);
=======
AJSON(rocksdb::CompactionWorkerResult::FileInfo, smallest, largest, file_name,
      smallest_seqno, largest_seqno, file_size, marked_for_compaction);
>>>>>>> d1933df1

AJSON(TablePropertyCache, purpose, max_read_amp, read_amp, dependence,
                          inheritance_chain);

<<<<<<< HEAD
AJSON(FileMetaData, fd, smallest, largest, prop);

AJSON(CompressionOptions, window_bits, level, strategy, max_dict_bytes,
                          zstd_max_train_bytes, enabled);
=======
AJSON(rocksdb::FileDescriptor, packed_number_and_path_id, file_size,
      smallest_seqno, largest_seqno);

AJSON(rocksdb::TablePropertyCache, num_entries, num_deletions, purpose,
      max_read_amp, read_amp, dependence, inheritance_chain);
>>>>>>> d1933df1

AJSON(CompactionFilterContext, is_full_compaction,
                               is_manual_compaction,
                               column_family_id);

<<<<<<< HEAD
using NameParam = CompactionWorkerContext::NameParam;
AJSON(NameParam, name, param);

AJSON(CompactionWorkerContext, user_comparator, merge_operator,
      merge_operator_data, compaction_filter, compaction_filter_factory,
      compaction_filter_context, compaction_filter_data, blob_size,
      table_factory, table_factory_options, bloom_locality, cf_paths,
      prefix_extractor, prefix_extractor_options, has_start, has_end, start,
      end, last_sequence, earliest_write_conflict_snapshot,
      preserve_deletes_seqnum, file_metadata, inputs, cf_name, target_file_size,
      compression, compression_opts, existing_snapshots, smallest_user_key,
      largest_user_key, level, number_levels, bottommost_level,
      allow_ingest_behind, preserve_deletes, int_tbl_prop_collector_factories);

#ifdef USE_AJSON
#else
} // namespace rocksdb
#endif

namespace rocksdb {

template<class T>
=======
AJSON(rocksdb::CompressionOptions, window_bits, level, strategy, max_dict_bytes,
      zstd_max_train_bytes, enabled);

AJSON(rocksdb::CompactionFilter::Context, is_full_compaction,
      is_manual_compaction, column_family_id);

AJSON(rocksdb::CompactionWorkerContext, user_comparator, merge_operator,
      merge_operator_data, compaction_filter, compaction_filter_factory,
      compaction_filter_context, compaction_filter_data, blob_size,
      table_factory, table_factory_options, bloom_locality, cf_paths,
      prefix_extractor, has_start, has_end, start, end, last_sequence,
      earliest_write_conflict_snapshot, preserve_deletes_seqnum, file_metadata,
      inputs, cf_name, target_file_size, compression, compression_opts,
      existing_snapshots, bottommost_level, int_tbl_prop_collector_factories);

namespace rocksdb {

template <class T>
using TMap = std::unordered_map<std::string, T>;
template <class T>
>>>>>>> d1933df1
using STMap = std::unordered_map<std::string, std::shared_ptr<T>>;

class WorkerSeparateHelper : public SeparateHelper, public LazyBufferState {
 public:
  void destroy(LazyBuffer* /*buffer*/) const override {}

  void pin_buffer(LazyBuffer* /*buffer*/) const override {}

  Status fetch_buffer(LazyBuffer* buffer) const override {
    return inplace_decode_callback_(inplace_decode_arg_, buffer,
                                    get_context(buffer));
  }

  void TransToCombined(const Slice& user_key, uint64_t sequence,
                       LazyBuffer& value) const override {
    auto s = value.fetch();
    if (!s.ok()) {
      value.reset(std::move(s));
      return;
    }
    uint64_t file_number = SeparateHelper::DecodeFileNumber(value.slice());
    auto find = dependence_map_->find(file_number);
    if (find == dependence_map_->end()) {
      value.reset(Status::Corruption("Separate value dependence missing"));
    } else {
      value.reset(this,
                  {reinterpret_cast<uint64_t>(user_key.data()), user_key.size(),
                   sequence, reinterpret_cast<uint64_t>(&*find)},
                  Slice::Invalid(), find->second->fd.GetNumber());
    }
  }

  WorkerSeparateHelper(
      DependenceMap* dependence_map, void* inplace_decode_arg,
      Status (*inplace_decode_callback)(void* arg, LazyBuffer* buffer,
                                        LazyBufferContext* rep))
      : dependence_map_(dependence_map),
        inplace_decode_arg_(inplace_decode_arg),
        inplace_decode_callback_(inplace_decode_callback) {}

  DependenceMap* dependence_map_;
  void* inplace_decode_arg_;
  Status (*inplace_decode_callback_)(void* arg, LazyBuffer* buffer,
                                     LazyBufferContext* rep);
};

std::function<CompactionWorkerResult()>
RemoteCompactionDispatcher::StartCompaction(
    const CompactionWorkerContext& context) {
  ajson::string_stream stream;
  ajson::save_to(stream, context);
  struct Result {
    Result(std::future<std::string>&& _future) : future(_future.share()) {}

    std::shared_future<std::string> future;

    CompactionWorkerResult operator()() {
      CompactionWorkerResult result;
      std::string encoded_result = future.get();
<<<<<<< HEAD
      try {
        ajson::load_from_buff(result, encoded_result);
      }
      catch (const std::exception& ex) {
        terark::string_appender<> detail;
        detail << "encoded_result[len=" << encoded_result.size() << "]: ";
        detail << Slice(encoded_result).ToString(true/*hex*/);
        result.status = Status::Corruption(
          terark::fstring("exception.what = ") + ex.what(), detail);
      }
=======
      ajson::load_from_buff(result, &encoded_result[0], encoded_result.size());
>>>>>>> d1933df1
      return result;
    }
  };
  std::future<std::string> str_result = DoCompaction(stream.str());
  return Result(std::move(str_result));
}

static bool g_isCompactionWorkerNode = false;
bool IsCompactionWorkerNode() {
  return g_isCompactionWorkerNode;
}

struct RemoteCompactionDispatcher::Worker::Rep {
  EnvOptions env_options;
  Env* env;
};

<<<<<<< HEAD
=======
void RemoteCompactionDispatcher::Worker::RegistComparator(
    const Comparator* comparator) {
  rep_->comparator_map[comparator->Name()] = comparator;
}

void RemoteCompactionDispatcher::Worker::RegistPrefixExtractor(
    std::shared_ptr<const SliceTransform> prefix_extractor) {
  rep_->prefix_extractor_map[prefix_extractor->Name()] = prefix_extractor;
}

void RemoteCompactionDispatcher::Worker::RegistTableFactory(
    const char* name, CreateTableFactoryCallback callback) {
  rep_->table_factory_map[name] = callback;
}

void RemoteCompactionDispatcher::Worker::RegistMergeOperator(
    CreateMergeOperatorCallback merge_operator_callback) {
  std::shared_ptr<MergeOperator> merge_operator;
  auto s = merge_operator_callback(&merge_operator);
  if (s.ok()) {
    rep_->merge_operator_map[merge_operator->Name()] = merge_operator_callback;
  }
}

void RemoteCompactionDispatcher::Worker::RegistCompactionFilter(
    const CompactionFilter* compaction_filter) {
  rep_->compaction_filter_map[compaction_filter->Name()] = compaction_filter;
}

void RemoteCompactionDispatcher::Worker::RegistCompactionFilterFactory(
    std::shared_ptr<CompactionFilterFactory> compaction_filter_factory) {
  rep_->compaction_filter_factory_map[compaction_filter_factory->Name()] =
      compaction_filter_factory;
}

void RemoteCompactionDispatcher::Worker::RegistTablePropertiesCollectorFactory(
    std::shared_ptr<TablePropertiesCollectorFactory>
        table_prop_collector_factory) {
  rep_->int_tbl_prop_collector_factory_map[table_prop_collector_factory
                                               ->Name()] =
      std::make_shared<UserKeyTablePropertiesCollectorFactory>(
          table_prop_collector_factory);
}

>>>>>>> d1933df1
RemoteCompactionDispatcher::Worker::Worker(EnvOptions env_options, Env* env) {
  rep_ = new Rep();
  rep_->env_options = env_options;
  rep_->env = env;
  g_isCompactionWorkerNode = true;
}

RemoteCompactionDispatcher::Worker::~Worker() { delete rep_; }

class RemoteCompactionProxy : public CompactionIterator::CompactionProxy {
 public:
  RemoteCompactionProxy(const CompactionWorkerContext* context)
      : CompactionProxy(),
        largest_user_key_(context->largest_user_key.data),
        level_(context->level),
        number_levels_(context->number_levels),
        bottommost_level_(context->bottommost_level),
        allow_ingest_behind_(context->allow_ingest_behind),
        preserve_deletes_(context->preserve_deletes) {}

  int level(size_t /*compaction_input_level*/ = 0) const override {
    return level_;
  }
  bool KeyNotExistsBeyondOutputLevel(
      const Slice& /*user_key*/,
      std::vector<size_t>* /*level_ptrs*/) const override {
    return false;
  }
  bool bottommost_level() const override { return bottommost_level_; }
  int number_levels() const override { return number_levels_; }
  Slice GetLargestUserKey() const override { return largest_user_key_; }
  bool allow_ingest_behind() const override { return allow_ingest_behind_; }
  bool preserve_deletes() const override { return preserve_deletes_; }

 protected:
  Slice largest_user_key_;
  int level_, number_levels_;
  bool bottommost_level_, allow_ingest_behind_, preserve_deletes_;
};

std::string RemoteCompactionDispatcher::Worker::DoCompaction(Slice data) {
  CompactionWorkerContext context;
  ajson::load_from_buff(context, data);

  auto make_error = [](Status status) -> std::string {
    CompactionWorkerResult result;
    result.status = std::move(status);
    ajson::string_stream stream;
    ajson::save_to(stream, result);
    return stream.str();
  };

  ImmutableDBOptions immutable_db_options = ImmutableDBOptions(DBOptions());
  ColumnFamilyOptions cf_options;
  if (context.user_comparator.empty()) {
    return make_error(Status::Corruption("Comparator name is empty!"));
  } else {
    cf_options.comparator = Comparator::create(context.user_comparator);
    if (!cf_options.comparator) {
      return make_error(Status::Corruption("Can not find comparator",
        context.user_comparator));
    }
  }
  if (!context.merge_operator.empty()) {
    cf_options.merge_operator.reset(MergeOperator::create(
      context.merge_operator, context.merge_operator_data));
    if (!cf_options.merge_operator) {
      return make_error(Status::Corruption("Missing merge_operator !"));
    }
  }
  std::unique_ptr<CompactionFilter> filter_ptr;
  if (!context.compaction_filter.empty()) {
    if (!context.compaction_filter_factory.empty()) {
      return make_error(Status::Corruption(
        "CompactonFilter and CompactionFilterFactory are both specified"));
    }
    filter_ptr.reset(
      CompactionFilter::create(context.compaction_filter,
                               context.compaction_filter_data.data,
                               context.compaction_filter_context));
    if (!filter_ptr) {
      return make_error(Status::Corruption("Missing CompactionFilterFactory!"));
    }
    cf_options.compaction_filter = filter_ptr.get();
  }
<<<<<<< HEAD
  else if (!context.compaction_filter_factory.empty()) {
    cf_options.compaction_filter_factory.reset(
      CompactionFilterFactory::create(context.compaction_filter_factory,
                                      context.compaction_filter_data.data));
    if (!cf_options.compaction_filter_factory) {
      return make_error(Status::Corruption("Missing CompactionFilterFactory!"));
=======
  if (!context.compaction_filter_factory.empty()) {
    auto find = rep_->compaction_filter_factory_map.find(
        context.compaction_filter_factory);
    if (find == rep_->compaction_filter_factory_map.end()) {
      return make_error(
          Status::Corruption("Missing compaction_filter_factory !"));
>>>>>>> d1933df1
    }
  }
  cf_options.blob_size = context.blob_size;
  if (context.table_factory.empty()) {
    return make_error(Status::Corruption("Bad table_factory name !"));
  } else {
    Status s;
    cf_options.table_factory.reset(TableFactory::create(
       context.table_factory, context.table_factory_options, &s));
    if (!cf_options.table_factory) {
      return make_error(std::move(s));
    }
  }
  cf_options.bloom_locality = context.bloom_locality;
  for (auto& path : context.cf_paths) {
    cf_options.cf_paths.emplace_back(DbPath(path, 0));
  }
  if (!context.prefix_extractor.empty()) {
<<<<<<< HEAD
    cf_options.prefix_extractor.reset(SliceTransform::create(
       context.prefix_extractor,
       context.prefix_extractor_options));
    if (!cf_options.prefix_extractor) {
=======
    auto find = rep_->prefix_extractor_map.find(context.prefix_extractor);
    if (find == rep_->prefix_extractor_map.end()) {
>>>>>>> d1933df1
      return make_error(Status::Corruption("Missing prefix_extractor !"));
    }
  }
  ImmutableCFOptions immutable_cf_options(immutable_db_options, cf_options);
  MutableCFOptions mutable_cf_options(cf_options);

  struct CollectorFactoriesHolder {
    std::vector<std::unique_ptr<IntTblPropCollectorFactory>> data;

    ~CollectorFactoriesHolder() {
      for (auto& ptr : data) {
        ptr.release();
      }
    }
  } int_tbl_prop_collector_factories;
  for (auto& collector : context.int_tbl_prop_collector_factories) {
    auto user_fac = TablePropertiesCollectorFactory::create(collector.name);
    if (!user_fac) {
      return make_error(
          Status::Corruption("Missing int_tbl_prop_collector_factories !"));
    }
    if (user_fac->NeedSerialize()) {
      Status s = user_fac->Deserialize(collector.param);
      if (!s.ok()) {
        return make_error(std::move(s));
      }
    }
    int_tbl_prop_collector_factories.data.emplace_back(
      new UserKeyTablePropertiesCollectorFactory(user_fac->shared_from_this()));
  }
  const Slice* start = nullptr;
  const Slice* end = nullptr;
  Slice start_slice, end_slice;
  if (context.has_start) {
    start_slice = context.start;
    start = &start_slice;
  }
  if (context.has_end) {
    end_slice = context.end;
    end = &end_slice;
  }

  auto icmp = &immutable_cf_options.internal_comparator;
  auto ucmp = icmp->user_comparator();
  Env* env = rep_->env;
  auto& env_opt = rep_->env_options;

  // start run
  DependenceMap contxt_dependence_map;
  for (auto& pair : context.file_metadata) {
    contxt_dependence_map.emplace(pair.first, &pair.second);
  }
  std::unordered_map<int, std::vector<const FileMetaData*>> inputs;
  for (auto pair : context.inputs) {
    auto found = contxt_dependence_map.find(pair.second);
    if (contxt_dependence_map.end() != found) {
      inputs[pair.first].push_back(found->second);
    } else {
      assert(false);
    }
  }
  std::unordered_map<uint64_t, std::unique_ptr<TableReader>> table_cache;
  std::mutex table_cache_mutex;
  auto get_table_reader = [&](uint64_t file_number, TableReader** reader_ptr) {
    std::lock_guard<std::mutex> lock(table_cache_mutex);
    auto find = table_cache.find(file_number);
    if (find == table_cache.end()) {
      assert(contxt_dependence_map.count(file_number) > 0);
      const FileMetaData* file_metadata = contxt_dependence_map[file_number];
      std::string file_name =
          TableFileName(immutable_cf_options.cf_paths, file_number,
                        file_metadata->fd.GetPathId());
<<<<<<< HEAD
      std::unique_ptr<RandomAccessFile> file;
      auto s = env->NewRandomAccessFile(file_name, &file, env_opt);
=======
      std::unique_ptr<rocksdb::RandomAccessFile> file;
      auto s =
          rep_->env->NewRandomAccessFile(file_name, &file, rep_->env_options);
>>>>>>> d1933df1
      if (!s.ok()) {
        return s;
      }
      std::unique_ptr<RandomAccessFileReader> file_reader(
          new RandomAccessFileReader(std::move(file), file_name, env));
      std::unique_ptr<TableReader> reader;
      TableReaderOptions table_reader_options(
          immutable_cf_options, mutable_cf_options.prefix_extractor.get(),
          env_opt, *icmp, true, false, -1, file_number);
      s = immutable_cf_options.table_factory->NewTableReader(
          table_reader_options, std::move(file_reader),
          file_metadata->fd.file_size, &reader, false);
      if (!s.ok()) {
        return s;
      }
      find = table_cache.emplace(file_number, std::move(reader)).first;
    }
    if (reader_ptr != nullptr) {
      *reader_ptr = find->second.get();
    }
    return Status::OK();
  };
  struct c_style_new_iterator_t {
    void* arg;
    IteratorCache::CreateIterCallback callback;
  } c_style_new_iterator;
  auto new_iterator = [&](const FileMetaData* file_metadata,
                          const DependenceMap& depend_map, Arena* arena,
                          TableReader** reader_ptr) -> InternalIterator* {
    TableReader* reader;
    auto s = get_table_reader(file_metadata->fd.GetNumber(), &reader);
    if (!s.ok()) {
      return NewErrorInternalIterator(s);
    }
    if (reader_ptr != nullptr) {
      *reader_ptr = reader;
    }
    auto iterator = reader->NewIterator(
        ReadOptions(), mutable_cf_options.prefix_extractor.get(), arena);
    if (file_metadata->prop.is_map_sst() && !depend_map.empty()) {
      auto sst_iterator = NewMapSstIterator(
          file_metadata, iterator, depend_map, *icmp, c_style_new_iterator.arg,
          c_style_new_iterator.callback, arena);
      sst_iterator->RegisterCleanup(
          [](void* arg1, void* arg2) {
            auto iter_ptr = static_cast<InternalIterator*>(arg1);
            if (arg2 == nullptr) {  // arena
              delete iter_ptr;
            } else {
              static_cast<InternalIterator*>(iter_ptr)->~InternalIterator();
            }
          },
          iterator, arena);
      iterator = sst_iterator;
    }
    return iterator;
  };
  c_style_new_iterator.arg = &new_iterator;
  c_style_new_iterator.callback = c_style_callback(new_iterator);

  auto separate_inplace_decode = [&](LazyBuffer* buffer,
                                     LazyBufferContext* context) -> Status {
    Slice user_key(reinterpret_cast<const char*>(context->data[0]),
                   context->data[1]);
    uint64_t sequence = context->data[2];
    auto pair = *reinterpret_cast<DependenceMap::value_type*>(context->data[3]);
    bool value_found = false;
    SequenceNumber context_seq;
    GetContext get_context(ucmp, nullptr, immutable_cf_options.info_log,
                           nullptr, GetContext::kNotFound, user_key, buffer,
                           &value_found, nullptr, nullptr, nullptr, env,
                           &context_seq);
    IterKey iter_key;
    iter_key.SetInternalKey(user_key, sequence, kValueTypeForSeek);
    TableReader* reader;
    auto s = get_table_reader(pair.second->fd.GetNumber(), &reader);
    if (!s.ok()) {
      return s;
    }
    ReadOptions options;
    reader->Get(options, iter_key.GetInternalKey(), &get_context,
                mutable_cf_options.prefix_extractor.get(), true);
    if (!s.ok()) {
      return s;
    }
    if (context_seq != sequence ||
        (get_context.State() != GetContext::kFound &&
         get_context.State() != GetContext::kMerge)) {
      if (get_context.State() == GetContext::kCorrupt) {
        return std::move(get_context).CorruptReason();
      } else {
        char buf[128];
        snprintf(buf, sizeof buf,
                 "file number = %" PRIu64 "(%" PRIu64 "), sequence = %" PRIu64,
                 pair.second->fd.GetNumber(), pair.first, sequence);
        return Status::Corruption("Separate value missing", buf);
      }
    }
    assert(buffer->file_number() == pair.second->fd.GetNumber());
    return Status::OK();
  };

  WorkerSeparateHelper separate_helper(
      &contxt_dependence_map, &separate_inplace_decode,
      c_style_callback(separate_inplace_decode));

  CompactionRangeDelAggregator range_del_agg(icmp, context.existing_snapshots);

  Arena arena;
  auto create_input_iterator = [&]() -> InternalIterator* {
    MergeIteratorBuilder merge_iter_builder(icmp, &arena);
    for (auto& pair : inputs) {
      if (pair.first == 0 || pair.second.size() == 1) {
        merge_iter_builder.AddIterator(new_iterator(
            pair.second.front(), contxt_dependence_map, &arena, nullptr));
      } else {
<<<<<<< HEAD
        auto map_iter = NewMapElementIterator(pair.second.data(),
                                              pair.second.size(), icmp,
                                              c_style_new_iterator.arg,
                                              c_style_new_iterator.callback,
                                              &arena);
        auto level_iter = NewMapSstIterator(nullptr, map_iter,
                                            contxt_dependence_map,
                                            *icmp, c_style_new_iterator.arg,
                                            c_style_new_iterator.callback,
                                            &arena);
        level_iter->RegisterCleanup([](void* arg1, void* arg2) {
          assert(nullptr != arg2); // arg2 is arena
          TERARK_UNUSED_VAR(arg2);
          static_cast<InternalIterator*>(arg1)->~InternalIterator();
        }, map_iter, nullptr);
=======
        auto map_iter = NewMapElementIterator(
            pair.second.data(), pair.second.size(), icmp,
            c_style_new_iterator.arg, c_style_new_iterator.callback, &arena);
        auto level_iter = NewMapSstIterator(
            nullptr, map_iter, contxt_dependence_map, *icmp,
            c_style_new_iterator.arg, c_style_new_iterator.callback, &arena);
        level_iter->RegisterCleanup(
            [](void* arg1, void* /*arg2*/) {
              static_cast<InternalIterator*>(arg1)->~InternalIterator();
            },
            map_iter, nullptr);
>>>>>>> d1933df1
        merge_iter_builder.AddIterator(level_iter);
      }
    }
    return merge_iter_builder.Finish();
  };
  ScopedArenaIterator input(create_input_iterator());

  auto compaction_filter = immutable_cf_options.compaction_filter;
  std::unique_ptr<CompactionFilter> compaction_filter_from_factory = nullptr;
  if (compaction_filter == nullptr &&
      immutable_cf_options.compaction_filter_factory != nullptr) {
    compaction_filter_from_factory =
                  immutable_cf_options.compaction_filter_factory->
        CreateCompactionFilter(context.compaction_filter_context);
    compaction_filter = compaction_filter_from_factory.get();
  }

<<<<<<< HEAD
  MergeHelper merge(
      env, ucmp, immutable_cf_options.merge_operator,
      compaction_filter, immutable_db_options.info_log.get(),
      false /* internal key corruption is expected */,
      context.existing_snapshots.empty()
          ? 0 : context.existing_snapshots.back());
=======
  MergeHelper merge(rep_->env, ucmp, immutable_cf_options.merge_operator,
                    compaction_filter, immutable_db_options.info_log.get(),
                    false /* internal key corruption is expected */,
                    context.existing_snapshots.empty()
                        ? 0
                        : context.existing_snapshots.back());
>>>>>>> d1933df1

  CompactionWorkerResult result;
  InternalKey& actual_start = result.actual_start;
  InternalKey& actual_end = result.actual_end;

  std::unique_ptr<CompactionIterator> c_iter(new CompactionIterator(
      input.get(), &separate_helper, end, ucmp, &merge, context.last_sequence,
      &context.existing_snapshots, context.earliest_write_conflict_snapshot,
      nullptr, env, false, false, &range_del_agg,
      std::unique_ptr<CompactionIterator::CompactionProxy>(
          new RemoteCompactionProxy(&context)),
      mutable_cf_options.blob_size, compaction_filter, nullptr,
      context.preserve_deletes_seqnum));

  if (start != nullptr) {
    actual_start.SetMinPossibleForUserKey(*start);
    input->Seek(actual_start.Encode());
  } else {
    input->SeekToFirst();
    actual_start.SetMinPossibleForUserKey(ExtractUserKey(input->key()));
  }
  c_iter->SeekToFirst();

  struct SecondPassIterStorage {
    std::aligned_storage<sizeof(CompactionRangeDelAggregator),
                         alignof(CompactionRangeDelAggregator)>::type
        range_del_agg;
    std::unique_ptr<CompactionFilter> compaction_filter_holder;
    const CompactionFilter* compaction_filter;
    std::aligned_storage<sizeof(MergeHelper), alignof(MergeHelper)>::type merge;
    ScopedArenaIterator input;

    ~SecondPassIterStorage() {
      if (input.get() != nullptr) {
        input.set(nullptr);
        auto merge_ptr = reinterpret_cast<MergeHelper*>(&merge);
        merge_ptr->~MergeHelper();
        compaction_filter_holder.reset();
        auto range_del_agg_ptr =
            reinterpret_cast<CompactionRangeDelAggregator*>(&range_del_agg);
        range_del_agg_ptr->~CompactionRangeDelAggregator();
      }
    }
  } second_pass_iter_storage;

  auto make_compaction_iterator = [&]() {
    Status s;
    auto range_del_agg_ptr = new (&second_pass_iter_storage.range_del_agg)
        CompactionRangeDelAggregator(icmp, context.existing_snapshots);
    second_pass_iter_storage.compaction_filter =
        immutable_cf_options.compaction_filter;
    if (second_pass_iter_storage.compaction_filter == nullptr &&
        immutable_cf_options.compaction_filter_factory != nullptr) {
      second_pass_iter_storage.compaction_filter_holder =
<<<<<<< HEAD
          immutable_cf_options.compaction_filter_factory->
              CreateCompactionFilter(context.compaction_filter_context);
    }
    auto merge_ptr =
        new(&second_pass_iter_storage.merge) MergeHelper(
            env, ucmp, immutable_cf_options.merge_operator,
            compaction_filter, immutable_db_options.info_log.get(),
            false /* internal key corruption is expected */,
            context.existing_snapshots.empty()
            ? 0 : context.existing_snapshots.back());
=======
          immutable_cf_options.compaction_filter_factory
              ->CreateCompactionFilter(context.compaction_filter_context);
      auto compaction_filter_from_factory =
          second_pass_iter_storage.compaction_filter_holder.get();
      if (compaction_filter_from_factory != nullptr) {
        s = compaction_filter_from_factory->Deserialize(
            context.compaction_filter_data);
      }
    }
    auto merge_ptr = new (&second_pass_iter_storage.merge) MergeHelper(
        rep_->env, ucmp, immutable_cf_options.merge_operator, compaction_filter,
        immutable_db_options.info_log.get(),
        false /* internal key corruption is expected */,
        context.existing_snapshots.empty() ? 0
                                           : context.existing_snapshots.back());
>>>>>>> d1933df1
    if (s.ok()) {
      second_pass_iter_storage.input.set(create_input_iterator());
    } else {
      second_pass_iter_storage.input.set(NewErrorInternalIterator(s, &arena));
    }
    std::unique_ptr<CompactionIterator::CompactionProxy> compaction(
        new RemoteCompactionProxy(&context));
    return new CompactionIterator(
        second_pass_iter_storage.input.get(), &separate_helper, end, ucmp,
        merge_ptr, context.last_sequence, &context.existing_snapshots,
        context.earliest_write_conflict_snapshot, nullptr, env, false, false,
        range_del_agg_ptr, std::move(compaction), mutable_cf_options.blob_size,
        second_pass_iter_storage.compaction_filter, nullptr,
        context.preserve_deletes_seqnum);
  };
  std::unique_ptr<InternalIterator> second_pass_iter(
      NewCompactionIterator(c_style_callback(make_compaction_iterator),
                            &make_compaction_iterator, start));

<<<<<<< HEAD
  auto create_builder =
      [&](std::unique_ptr<WritableFileWriter>* writer_ptr,
          std::unique_ptr<TableBuilder>* builder_ptr) {
=======
  auto create_builder = [&](std::unique_ptr<WritableFileWriter>* writer_ptr,
                            std::unique_ptr<TableBuilder>* builder_ptr) {
>>>>>>> d1933df1
    std::string file_name = GenerateOutputFileName(result.files.size());
    Status s;
    TableBuilderOptions table_builder_options(
        immutable_cf_options, mutable_cf_options, *icmp,
        &int_tbl_prop_collector_factories.data, context.compression,
<<<<<<< HEAD
        context.compression_opts, nullptr, true, false, context.cf_name,
        -1, 0);
    std::unique_ptr<WritableFile> sst_file;
    s = env->NewWritableFile(file_name, &sst_file, env_opt);
    if (!s.ok()) {
      return s;
    }
    writer_ptr->reset(
        new WritableFileWriter(std::move(sst_file), file_name,
                                env_opt, nullptr,
                                immutable_db_options.listeners));
=======
        context.compression_opts, nullptr /* compression_dict */,
        true /* skip_filters */, context.cf_name, -1 /* level */,
        0 /* compaction_load */);
    std::unique_ptr<WritableFile> sst_file;
    s = rep_->env->NewWritableFile(file_name, &sst_file, rep_->env_options);
    if (!s.ok()) {
      return s;
    }
    writer_ptr->reset(new WritableFileWriter(std::move(sst_file), file_name,
                                             rep_->env_options, nullptr,
                                             immutable_db_options.listeners));
>>>>>>> d1933df1
    builder_ptr->reset(immutable_cf_options.table_factory->NewTableBuilder(
        table_builder_options, 0, writer_ptr->get()));
    (*builder_ptr)->SetSecondPassIterator(second_pass_iter.get());
    return s;
  };
<<<<<<< HEAD
  std::unique_ptr<WritableFileWriter> writer;
  std::unique_ptr<TableBuilder> builder;
  FileMetaData meta;
  std::unordered_map<uint64_t, uint64_t> dependence;
  auto finish_output_file = [&](Status s, const Slice* next_key) -> Status {
    if (s.ok()) {
=======
  auto finish_output_file = [&](Status s, FileMetaData* meta,
                                std::unique_ptr<WritableFileWriter>* writer_ptr,
                                std::unique_ptr<TableBuilder>* builder_ptr,
                                const std::unordered_map<uint64_t, uint64_t>&
                                    dependence,
                                const Slice* next_key) {
    auto writer = writer_ptr->get();
    auto builder = builder_ptr->get();
    if (s.ok() && !range_del_agg.IsEmpty()) {
>>>>>>> d1933df1
      Slice lower_bound_guard, upper_bound_guard;
      std::string smallest_user_key;
      const Slice *lower_bound, *upper_bound;
      if (result.files.size() == 1) {
        lower_bound = start;
<<<<<<< HEAD
        lower_bound_from_sub_compact = true;
      } else if (meta.smallest.size() > 0) {
        smallest_user_key = meta.smallest.user_key().ToString(false /*hex*/);
=======
      } else if (meta->smallest.size() > 0) {
        smallest_user_key = meta->smallest.user_key().ToString(false /*hex*/);
>>>>>>> d1933df1
        lower_bound_guard = Slice(smallest_user_key);
        lower_bound = &lower_bound_guard;
      } else {
        lower_bound = nullptr;
      }
      if (next_key != nullptr) {
        upper_bound_guard = ExtractUserKey(*next_key);
        assert(end == nullptr || ucmp->Compare(upper_bound_guard, *end) < 0);
        assert(meta->largest.size() == 0 ||
               ucmp->Compare(meta->largest.user_key(), upper_bound_guard) != 0);
        upper_bound = &upper_bound_guard;
      } else {
        upper_bound = end;
      }
      auto earliest_snapshot = kMaxSequenceNumber;
      if (context.existing_snapshots.size() > 0) {
        earliest_snapshot = context.existing_snapshots[0];
      }
<<<<<<< HEAD
      bool has_overlapping_endpoints;
      if (upper_bound != nullptr && meta.largest.size() > 0) {
        has_overlapping_endpoints =
            ucmp->Compare(meta.largest.user_key(), *upper_bound) == 0;
      } else {
        has_overlapping_endpoints = false;
      }
=======
>>>>>>> d1933df1
      assert(end == nullptr || upper_bound == nullptr ||
             ucmp->Compare(*upper_bound, *end) <= 0);
      InternalKey smallest_candidate;
      InternalKey largest_candidate;
      auto it = range_del_agg.NewIterator();
      for (it->SeekToFirst(); it->Valid(); it->Next()) {
        auto tombstone = it->Tombstone();
        if (lower_bound != nullptr &&
            ucmp->Compare(tombstone.end_key_, *lower_bound) <= 0) {
          continue;
        }
        if (upper_bound != nullptr &&
            ucmp->Compare(tombstone.start_key_, *upper_bound) >= 0) {
          break;
        }
        if (context.bottommost_level && tombstone.seq_ <= earliest_snapshot) {
          continue;
        }
        if (lower_bound != nullptr &&
            ucmp->Compare(tombstone.start_key_, *lower_bound) < 0) {
          tombstone.start_key_ = *lower_bound;
          smallest_candidate.Set(*lower_bound, tombstone.seq_,
                                 kTypeRangeDeletion);
        } else {
          smallest_candidate.Set(tombstone.start_key_, tombstone.seq_,
                                 kTypeRangeDeletion);
        }
        if (upper_bound != nullptr &&
            ucmp->Compare(tombstone.end_key_, *upper_bound) > 0) {
          tombstone.end_key_ = *upper_bound;
          largest_candidate.Set(*upper_bound, kMaxSequenceNumber,
                                kTypeRangeDeletion);
        } else {
          largest_candidate.Set(tombstone.end_key_, kMaxSequenceNumber,
                                kTypeRangeDeletion);
        }
<<<<<<< HEAD
#ifndef NDEBUG
        SequenceNumber smallest_ikey_seqnum = kMaxSequenceNumber;
        if (meta.smallest.size() > 0) {
          smallest_ikey_seqnum = GetInternalKeySeqno(meta.smallest.Encode());
        }
#endif
        meta.UpdateBoundariesForRange(smallest_candidate, largest_candidate,
                                       tombstone.seq_, *icmp);
        assert(smallest_ikey_seqnum == 0 ||
               ExtractInternalKeyFooter(meta.smallest.Encode()) !=
               PackSequenceAndType(0, kTypeRangeDeletion));
      }
      meta.marked_for_compaction = builder->NeedCompact();
    }
    if (s.ok()) {
      meta.prop.num_entries = builder->NumEntries();
=======
        assert(lower_bound == nullptr ||
               ucmp->Compare(*lower_bound, tombstone.start_key_) <= 0);
        assert(lower_bound == nullptr ||
               ucmp->Compare(*lower_bound, tombstone.end_key_) < 0);
        assert(upper_bound == nullptr ||
               ucmp->Compare(*upper_bound, tombstone.start_key_) > 0);
        assert(upper_bound == nullptr ||
               ucmp->Compare(*upper_bound, tombstone.end_key_) >= 0);
        if (ucmp->Compare(tombstone.start_key_, tombstone.end_key_) >= 0) {
          continue;
        }

        auto kv = tombstone.Serialize();
        s = builder->AddTombstone(kv.first.Encode(), LazyBuffer(kv.second));
        if (!s.ok()) {
          break;
        }
        meta->UpdateBoundariesForRange(smallest_candidate, largest_candidate,
                                       tombstone.seq_, *icmp);
      }
    }
    if (s.ok()) {
      meta->marked_for_compaction = builder->NeedCompact();
      meta->prop.num_entries = builder->NumEntries();
>>>>>>> d1933df1
      for (auto& pair : dependence) {
        meta.prop.dependence.emplace_back(Dependence{pair.first, pair.second});
      }
<<<<<<< HEAD
      terark::sort_a(meta.prop.dependence, TERARK_CMP(file_number, <));
      s = builder->Finish(&meta.prop);
=======
      std::sort(meta->prop.dependence.begin(), meta->prop.dependence.end(),
                [](const Dependence& l, const Dependence& r) {
                  return l.file_number < r.file_number;
                });
      auto shrinked_snapshots =
          meta->ShrinkSnapshot(context.existing_snapshots);
      s = builder->Finish(&meta->prop, &shrinked_snapshots);
>>>>>>> d1933df1
    } else {
      builder->Abandon();
    }
    const uint64_t current_bytes = builder->FileSize();
    if (s.ok()) {
      meta.fd.file_size = current_bytes;
    }
    if (s.ok()) {
      s = writer->Sync(true);
    }
    if (s.ok()) {
      s = writer->Close();
    }

    TableProperties tp;
    if (s.ok()) {
      tp = builder->GetTableProperties();
      meta->prop.num_deletions = tp.num_deletions;
      meta->prop.raw_key_size = tp.raw_key_size;
      meta->prop.raw_value_size = tp.raw_value_size;
      meta->prop.flags |= tp.num_range_deletions > 0
                              ? 0
                              : TablePropertyCache::kNoRangeDeletions;
      meta->prop.flags |=
          tp.snapshots.empty() ? 0 : TablePropertyCache::kHasSnapshots;
    }
    if (s.ok()) {
      if (next_key != nullptr) {
        actual_end.SetMinPossibleForUserKey(ExtractUserKey(*next_key));
      } else if (end != nullptr) {
        actual_end.SetMinPossibleForUserKey(*end);
      } else {
        actual_end.rep()->clear();
      }
      CompactionWorkerResult::FileInfo file_info;
      if (meta.prop.num_entries > 0 || tp.num_range_deletions > 0) {
        file_info.file_name = writer->file_name();
      }
      file_info.smallest = meta.smallest;
      file_info.largest = meta.largest;
      file_info.smallest_seqno = meta.fd.smallest_seqno;
      file_info.largest_seqno = meta.fd.largest_seqno;
      file_info.file_size = meta.fd.file_size;
      file_info.marked_for_compaction = builder->NeedCompact();
      result.files.emplace_back(file_info);
    }
    meta = FileMetaData();
    builder.reset();
    writer.reset();
    return s;
  };

  Status& status = result.status;
  const Slice* next_key = nullptr;
  while (status.ok() && c_iter->Valid()) {
    // Invariant: c_iter.status() is guaranteed to be OK if c_iter->Valid()
    // returns true.
    const Slice& key = c_iter->key();
    const LazyBuffer& value = c_iter->value();
    if (c_iter->ikey().type == kTypeValueIndex ||
        c_iter->ikey().type == kTypeMergeIndex) {
      assert(value.file_number() != uint64_t(-1));
      auto ib = dependence.emplace(value.file_number(), 1);
      if (!ib.second) {
        ++ib.first->second;
      }
    }

    assert(end == nullptr || ucmp->Compare(c_iter->user_key(), *end) < 0);

    // Open output file if necessary
    if (!builder) {
      status = create_builder(&writer, &builder);
      if (!status.ok()) {
        break;
      }
    }
    assert(builder);
    status = builder->Add(key, value);
    if (!status.ok()) {
      break;
    }
    size_t current_output_file_size = builder->FileSize();
    meta.UpdateBoundaries(key, c_iter->ikey().sequence);

    bool output_file_ended = false;
    Status input_status;
    if (context.target_file_size > 0 &&
        current_output_file_size >= context.target_file_size) {
      input_status = input->status();
      output_file_ended = true;
    }
    c_iter->Next();
    if (output_file_ended) {
      if (c_iter->Valid()) {
        next_key = &c_iter->key();
      }
      if (next_key != nullptr && ucmp->Compare(ExtractUserKey(*next_key),
                                               meta.largest.user_key()) == 0) {
        output_file_ended = false;
      }
    }
    if (output_file_ended) {
      status = finish_output_file(input_status, next_key);
      dependence.clear();
      if (next_key != nullptr) {
        actual_end.SetMinPossibleForUserKey(ExtractUserKey(*next_key));
      }
      break;
    }
  }

  if (status.ok()) {
    status = input->status();
  }
  if (status.ok()) {
    status = c_iter->status();
  }

  if (compaction_filter) {
    ReapMatureAction(compaction_filter, &result.stat_all);
  }
  if (second_pass_iter_storage.compaction_filter) {
    EraseFutureAction(second_pass_iter_storage.compaction_filter);
  }
  if (status.ok() && !builder && result.files.empty() &&
      !range_del_agg.IsEmpty()) {
    status = create_builder(&writer, &builder);
  }
  if (builder) {
    status = finish_output_file(status, nullptr);
    dependence.clear();
  }

  c_iter.reset();
  input.set(nullptr);

  ajson::string_stream stream;
  ajson::save_to(stream, result);
  return stream.str();
}


void RemoteCompactionDispatcher::Worker::DebugSerializeCheckResult(Slice data) {
    using namespace terark;
    LittleEndianDataInput<MemIO> dio; dio.set((void*)(data.data_), data.size());
    CompactionWorkerResult res;
    dio >> res;
    string_appender<> str;
    str << "CompactionWorkerResult\n";
    str << "\tstatus = " << res.status.ToString() << "\n";
    str << "\tactual_start = " << res.actual_start.DebugString(true) << "\n";
    str << "\tactual_end   = " << res.actual_end.DebugString(true) << "\n";
    str << "\tfiles[size=" << res.files.size() << "]\n";
    str << "\tstat_all[size=" << res.stat_all.size()
        << "] = " << res.stat_all << "\n";
    intptr_t wlen = ::write(2, str.data(), str.size());
    if (size_t(wlen) != str.size()) {
      abort();
    }
}

const char* RemoteCompactionDispatcher::Name() const {
  return "RemoteCompactionDispatcher";
}

class CommandLineCompactionDispatcher : public RemoteCompactionDispatcher {
  std::string m_cmd;

 public:
  CommandLineCompactionDispatcher(std::string&& cmd) : m_cmd(std::move(cmd)) {}

<<<<<<< HEAD
  std::future<std::string> DoCompaction(std::string data) override {
    // if use future vfork_cmd, we have no a chance to print log
    //return terark::vfork_cmd(m_cmd, data, "/tmp/compact-");
    //
    // use onFinish callback, so we can print log
    auto promise = std::make_shared<std::promise<std::string> >();
    std::future<std::string> future = promise->get_future();
    size_t datalen = data.size();
    auto onFinish = [this,promise,datalen]
                    (std::string&& result, std::exception* ex) {
      fprintf(stderr,
          "INFO: CompactCmd(%s, datalen=%zd) = exception[%p] = %s, result[len=%zd]: %s\n",
          this->m_cmd.c_str(), datalen, ex, ex?ex->what():"",
          result.size(), Slice(result).ToString(true).c_str());
      promise->set_value(std::move(result));
      if (ex) {
          try {
              throw *ex;
          } catch (...) {
              promise->set_exception(std::current_exception());
          }
      }
    };
    terark::vfork_cmd(m_cmd, data, std::move(onFinish), "/tmp/compact-");
=======
  std::future<std::string> DoCompaction(const std::string& data) override {
    std::promise<std::string> promise;
    std::future<std::string> future = promise.get_future();
    std::thread(
        [this, data](std::promise<std::string>&& prom) {
          bool tmp_file_created = false;
          char tmp_file[] = "/tmp/Compaction-XXXXXX";
          try {
            int fd = mkstemp(tmp_file);
            if (fd < 0) {
              THROW_STD(runtime_error, "mkstemp(%s) = %s", tmp_file,
                        strerror(errno));
            }
            tmp_file_created = true;
            using namespace terark;
            {
              // use  " > /dev/fd/xxx" will prevent from tmp_file being
              // deleted unexpected
              string_appender<> cmdw;
              cmdw.reserve(m_cmd.size() + 32);
              cmdw << m_cmd << " > /dev/fd/" << fd;
              ProcPipeStream proc(cmdw, "w");
              proc.ensureWrite(data.c_str(), data.size());
            }
            //
            // now cmd sub process must have finished
            //
            Auto_fclose tmp_result_file(fdopen(fd, "r"));
            if (!tmp_result_file) {
              THROW_STD(runtime_error, "fdopen(fd=%d(fname=%s), r) = %s", fd,
                        tmp_file, strerror(errno));
            }
            terark::LineBuf result;
            result.read_all(tmp_result_file);
            prom.set_value(std::string(result.p, result.n));
          } catch (...) {
            prom.set_exception(std::current_exception());
          }
          if (tmp_file_created) {
            ::remove(tmp_file);
          }
        },
        std::move(promise))
        .detach();
>>>>>>> d1933df1
    return future;
  }
};

std::shared_ptr<CompactionDispatcher> NewCommandLineCompactionDispatcher(
    std::string cmd) {
  return std::make_shared<CommandLineCompactionDispatcher>(std::move(cmd));
}

}  // namespace rocksdb<|MERGE_RESOLUTION|>--- conflicted
+++ resolved
@@ -16,57 +16,46 @@
 #endif
 
 #include <inttypes.h>
-<<<<<<< HEAD
-#include "rocksdb/comparator.h"
-#include "rocksdb/status.h"
-#include "rocksdb/types.h"
-#include "rocksdb/compaction_filter.h"
-#include "rocksdb/merge_operator.h"
-#include "rocksdb/advanced_options.h"
-#include "rocksdb/convenience.h"
-#include "rocksdb/table.h"
-#include "rocksdb/filter_policy.h"
-=======
 
 #include <terark/num_to_str.hpp>
 #include <terark/util/autoclose.hpp>
 #include <terark/util/linebuf.hpp>
 #include <terark/util/process.hpp>
 
->>>>>>> d1933df1
 #include "db/compaction_iterator.h"
 #include "db/map_builder.h"
 #include "db/merge_helper.h"
 #include "db/range_del_aggregator.h"
+#include "rocksdb/advanced_options.h"
+#include "rocksdb/compaction_filter.h"
+#include "rocksdb/comparator.h"
 #include "rocksdb/convenience.h"
 #include "rocksdb/filter_policy.h"
+#include "rocksdb/merge_operator.h"
+#include "rocksdb/status.h"
 #include "rocksdb/table.h"
+#include "rocksdb/types.h"
 #include "table/merging_iterator.h"
 #include "table/table_reader.h"
 #include "table/two_level_iterator.h"
 #include "util/c_style_callback.h"
 #include "util/filename.h"
 
-<<<<<<< HEAD
-#include <terark/util/process.hpp>
-#include <terark/util/linebuf.hpp>
-#include <terark/util/autoclose.hpp>
-#include <terark/num_to_str.hpp>
-
 //#define USE_AJSON 1
 
 #ifdef USE_AJSON
-  #include "util/ajson_msd.hpp"
+#include "util/ajson_msd.hpp"
 #else
-  #include <terark/io/DataIO.hpp>
-  #include <terark/io/MemStream.hpp>
-  #include <terark/preproc.hpp>
-  #define AJSON(Class, ...) DATA_IO_LOAD_SAVE_E(Class, TERARK_PP_APPLY( \
-     TERARK_PP_JOIN, TERARK_PP_MAP(TERARK_PP_PREPEND, &, __VA_ARGS__)))
+#include <terark/io/DataIO.hpp>
+#include <terark/io/MemStream.hpp>
+#include <terark/preproc.hpp>
+#define AJSON(Class, ...)             \
+  DATA_IO_LOAD_SAVE_E(                \
+      Class,                          \
+      TERARK_PP_APPLY(TERARK_PP_JOIN, \
+                      TERARK_PP_MAP(TERARK_PP_PREPEND, &, __VA_ARGS__)))
 #endif
 
-=======
->>>>>>> d1933df1
 struct AJsonStatus {
   unsigned char code, subcode, sev;
   std::string state;
@@ -74,12 +63,8 @@
 AJSON(AJsonStatus, code, subcode, sev, state);
 
 namespace ajson {
-<<<<<<< HEAD
 #ifdef USE_AJSON
-template<>
-=======
 template <>
->>>>>>> d1933df1
 struct json_impl<rocksdb::Status, void> {
   static inline void read(reader& rd, rocksdb::Status& v) {
     AJsonStatus s;
@@ -128,48 +113,46 @@
     json_impl<std::string>::template write<write_ty>(wt, s.ToString(true));
   }
 };
-<<<<<<< HEAD
-
-template<class T>
+
+template <class T>
 void load_from_buff(T& x, std::string& data) {
   load_from_buff(x, &data[0], data.size());
 }
 
-template<class T>
+template <class T>
 void load_from_buff(T& x, const rocksdb::Slice& data) {
   load_from_buff(x, &data.ToString()[0], data.size());
 }
 
-#else // USE_AJSON
-
-template<class T>
+#else  // USE_AJSON
+
+template <class T>
 void load_from_buff(T& x, const rocksdb::Slice& data) {
   using namespace terark;
-  LittleEndianDataInput<MemIO> dio; dio.set((char*)data.data(), data.size());
+  LittleEndianDataInput<MemIO> dio;
+  dio.set((char*)data.data(), data.size());
   dio >> x;
 }
 
 struct string_stream : terark::LittleEndianDataOutput<terark::AutoGrownMemIO> {
-  std::string str() const {
-    return std::string((char*)m_beg, m_pos - m_beg);
-  }
+  std::string str() const { return std::string((char*)m_beg, m_pos - m_beg); }
 };
 
-template<class T>
+template <class T>
 void save_to(string_stream& ss, const T& x) {
-  ss.resize(128*1024);
+  ss.resize(128 * 1024);
   ss << x;
 }
 
 #endif
-} // namespace ajson
+}  // namespace ajson
 
 #ifdef USE_AJSON
 using namespace rocksdb;
 #else
 namespace rocksdb {
 
-template<class DataIO>
+template <class DataIO>
 void DataIO_loadObject(DataIO& dio, rocksdb::Status& x) {
   AJsonStatus s;
   dio >> s;
@@ -177,38 +160,33 @@
                       s.state.empty() ? nullptr : s.state.c_str());
 }
 
-template<class DataIO>
+template <class DataIO>
 void DataIO_saveObject(DataIO& dio, const rocksdb::Status& v) {
-  AJsonStatus s = {
-      v.code(), v.subcode(), v.severity(),
-      v.getState() == nullptr ? std::string() : v.getState()
-  };
+  AJsonStatus s = {v.code(), v.subcode(), v.severity(),
+                   v.getState() == nullptr ? std::string() : v.getState()};
   dio << s;
-}
-
-template<class DataIO>
+}  // namespace ajson
+
+template <class DataIO>
 void DataIO_loadObject(DataIO& dio, InternalKey& x) {
   dio >> *x.rep();
 }
 
-template<class DataIO>
+template <class DataIO>
 void DataIO_saveObject(DataIO& dio, const InternalKey& x) {
   dio << *x.rep();
 }
 
-template<class DataIO>
+template <class DataIO>
 void DataIO_loadObject(DataIO& dio, CompressionType& x) {
   static_assert(sizeof(CompressionType) == 1, "sizeof(CompressionType) == 1");
   dio >> (unsigned char&)x;
 }
 
-template<class DataIO>
+template <class DataIO>
 void DataIO_saveObject(DataIO& dio, const CompressionType x) {
   dio << (unsigned char)x;
 }
-=======
-}  // namespace ajson
->>>>>>> d1933df1
 
 using EncodedString = CompactionWorkerContext::EncodedString;
 AJSON(EncodedString, data);
@@ -218,42 +196,25 @@
 AJSON(Dependence, file_number, entry_count);
 
 using FileInfo = CompactionWorkerResult::FileInfo;
-AJSON(FileInfo, smallest, largest, file_name,
-                smallest_seqno, largest_seqno,
-                file_size,
-                marked_for_compaction);
+AJSON(FileInfo, smallest, largest, file_name, smallest_seqno, largest_seqno,
+      file_size, marked_for_compaction);
 
 AJSON(CompactionWorkerResult, status, actual_start, actual_end, files);
 
-<<<<<<< HEAD
-AJSON(FileDescriptor, packed_number_and_path_id, file_size,
-                      smallest_seqno, largest_seqno);
-=======
-AJSON(rocksdb::CompactionWorkerResult::FileInfo, smallest, largest, file_name,
-      smallest_seqno, largest_seqno, file_size, marked_for_compaction);
->>>>>>> d1933df1
-
-AJSON(TablePropertyCache, purpose, max_read_amp, read_amp, dependence,
-                          inheritance_chain);
-
-<<<<<<< HEAD
+AJSON(FileDescriptor, packed_number_and_path_id, file_size, smallest_seqno,
+      largest_seqno);
+
+AJSON(TablePropertyCache, num_entries, num_deletions, purpose, max_read_amp,
+      read_amp, dependence, inheritance_chain);
+
 AJSON(FileMetaData, fd, smallest, largest, prop);
 
 AJSON(CompressionOptions, window_bits, level, strategy, max_dict_bytes,
-                          zstd_max_train_bytes, enabled);
-=======
-AJSON(rocksdb::FileDescriptor, packed_number_and_path_id, file_size,
-      smallest_seqno, largest_seqno);
-
-AJSON(rocksdb::TablePropertyCache, num_entries, num_deletions, purpose,
-      max_read_amp, read_amp, dependence, inheritance_chain);
->>>>>>> d1933df1
-
-AJSON(CompactionFilterContext, is_full_compaction,
-                               is_manual_compaction,
-                               column_family_id);
-
-<<<<<<< HEAD
+      zstd_max_train_bytes, enabled);
+
+AJSON(CompactionFilterContext, is_full_compaction, is_manual_compaction,
+      column_family_id);
+
 using NameParam = CompactionWorkerContext::NameParam;
 AJSON(NameParam, name, param);
 
@@ -270,34 +231,12 @@
 
 #ifdef USE_AJSON
 #else
-} // namespace rocksdb
+}  // namespace rocksdb
 #endif
 
 namespace rocksdb {
 
-template<class T>
-=======
-AJSON(rocksdb::CompressionOptions, window_bits, level, strategy, max_dict_bytes,
-      zstd_max_train_bytes, enabled);
-
-AJSON(rocksdb::CompactionFilter::Context, is_full_compaction,
-      is_manual_compaction, column_family_id);
-
-AJSON(rocksdb::CompactionWorkerContext, user_comparator, merge_operator,
-      merge_operator_data, compaction_filter, compaction_filter_factory,
-      compaction_filter_context, compaction_filter_data, blob_size,
-      table_factory, table_factory_options, bloom_locality, cf_paths,
-      prefix_extractor, has_start, has_end, start, end, last_sequence,
-      earliest_write_conflict_snapshot, preserve_deletes_seqnum, file_metadata,
-      inputs, cf_name, target_file_size, compression, compression_opts,
-      existing_snapshots, bottommost_level, int_tbl_prop_collector_factories);
-
-namespace rocksdb {
-
 template <class T>
-using TMap = std::unordered_map<std::string, T>;
-template <class T>
->>>>>>> d1933df1
 using STMap = std::unordered_map<std::string, std::shared_ptr<T>>;
 
 class WorkerSeparateHelper : public SeparateHelper, public LazyBufferState {
@@ -357,20 +296,15 @@
     CompactionWorkerResult operator()() {
       CompactionWorkerResult result;
       std::string encoded_result = future.get();
-<<<<<<< HEAD
       try {
         ajson::load_from_buff(result, encoded_result);
-      }
-      catch (const std::exception& ex) {
+      } catch (const std::exception& ex) {
         terark::string_appender<> detail;
         detail << "encoded_result[len=" << encoded_result.size() << "]: ";
-        detail << Slice(encoded_result).ToString(true/*hex*/);
+        detail << Slice(encoded_result).ToString(true /*hex*/);
         result.status = Status::Corruption(
-          terark::fstring("exception.what = ") + ex.what(), detail);
-      }
-=======
-      ajson::load_from_buff(result, &encoded_result[0], encoded_result.size());
->>>>>>> d1933df1
+            terark::fstring("exception.what = ") + ex.what(), detail);
+      }
       return result;
     }
   };
@@ -379,62 +313,13 @@
 }
 
 static bool g_isCompactionWorkerNode = false;
-bool IsCompactionWorkerNode() {
-  return g_isCompactionWorkerNode;
-}
+bool IsCompactionWorkerNode() { return g_isCompactionWorkerNode; }
 
 struct RemoteCompactionDispatcher::Worker::Rep {
   EnvOptions env_options;
   Env* env;
 };
 
-<<<<<<< HEAD
-=======
-void RemoteCompactionDispatcher::Worker::RegistComparator(
-    const Comparator* comparator) {
-  rep_->comparator_map[comparator->Name()] = comparator;
-}
-
-void RemoteCompactionDispatcher::Worker::RegistPrefixExtractor(
-    std::shared_ptr<const SliceTransform> prefix_extractor) {
-  rep_->prefix_extractor_map[prefix_extractor->Name()] = prefix_extractor;
-}
-
-void RemoteCompactionDispatcher::Worker::RegistTableFactory(
-    const char* name, CreateTableFactoryCallback callback) {
-  rep_->table_factory_map[name] = callback;
-}
-
-void RemoteCompactionDispatcher::Worker::RegistMergeOperator(
-    CreateMergeOperatorCallback merge_operator_callback) {
-  std::shared_ptr<MergeOperator> merge_operator;
-  auto s = merge_operator_callback(&merge_operator);
-  if (s.ok()) {
-    rep_->merge_operator_map[merge_operator->Name()] = merge_operator_callback;
-  }
-}
-
-void RemoteCompactionDispatcher::Worker::RegistCompactionFilter(
-    const CompactionFilter* compaction_filter) {
-  rep_->compaction_filter_map[compaction_filter->Name()] = compaction_filter;
-}
-
-void RemoteCompactionDispatcher::Worker::RegistCompactionFilterFactory(
-    std::shared_ptr<CompactionFilterFactory> compaction_filter_factory) {
-  rep_->compaction_filter_factory_map[compaction_filter_factory->Name()] =
-      compaction_filter_factory;
-}
-
-void RemoteCompactionDispatcher::Worker::RegistTablePropertiesCollectorFactory(
-    std::shared_ptr<TablePropertiesCollectorFactory>
-        table_prop_collector_factory) {
-  rep_->int_tbl_prop_collector_factory_map[table_prop_collector_factory
-                                               ->Name()] =
-      std::make_shared<UserKeyTablePropertiesCollectorFactory>(
-          table_prop_collector_factory);
-}
-
->>>>>>> d1933df1
 RemoteCompactionDispatcher::Worker::Worker(EnvOptions env_options, Env* env) {
   rep_ = new Rep();
   rep_->env_options = env_options;
@@ -495,12 +380,12 @@
     cf_options.comparator = Comparator::create(context.user_comparator);
     if (!cf_options.comparator) {
       return make_error(Status::Corruption("Can not find comparator",
-        context.user_comparator));
+                                           context.user_comparator));
     }
   }
   if (!context.merge_operator.empty()) {
     cf_options.merge_operator.reset(MergeOperator::create(
-      context.merge_operator, context.merge_operator_data));
+        context.merge_operator, context.merge_operator_data));
     if (!cf_options.merge_operator) {
       return make_error(Status::Corruption("Missing merge_operator !"));
     }
@@ -509,32 +394,21 @@
   if (!context.compaction_filter.empty()) {
     if (!context.compaction_filter_factory.empty()) {
       return make_error(Status::Corruption(
-        "CompactonFilter and CompactionFilterFactory are both specified"));
-    }
-    filter_ptr.reset(
-      CompactionFilter::create(context.compaction_filter,
-                               context.compaction_filter_data.data,
-                               context.compaction_filter_context));
+          "CompactonFilter and CompactionFilterFactory are both specified"));
+    }
+    filter_ptr.reset(CompactionFilter::create(
+        context.compaction_filter, context.compaction_filter_data.data,
+        context.compaction_filter_context));
     if (!filter_ptr) {
       return make_error(Status::Corruption("Missing CompactionFilterFactory!"));
     }
     cf_options.compaction_filter = filter_ptr.get();
-  }
-<<<<<<< HEAD
-  else if (!context.compaction_filter_factory.empty()) {
+  } else if (!context.compaction_filter_factory.empty()) {
     cf_options.compaction_filter_factory.reset(
-      CompactionFilterFactory::create(context.compaction_filter_factory,
-                                      context.compaction_filter_data.data));
+        CompactionFilterFactory::create(context.compaction_filter_factory,
+                                        context.compaction_filter_data.data));
     if (!cf_options.compaction_filter_factory) {
       return make_error(Status::Corruption("Missing CompactionFilterFactory!"));
-=======
-  if (!context.compaction_filter_factory.empty()) {
-    auto find = rep_->compaction_filter_factory_map.find(
-        context.compaction_filter_factory);
-    if (find == rep_->compaction_filter_factory_map.end()) {
-      return make_error(
-          Status::Corruption("Missing compaction_filter_factory !"));
->>>>>>> d1933df1
     }
   }
   cf_options.blob_size = context.blob_size;
@@ -543,7 +417,7 @@
   } else {
     Status s;
     cf_options.table_factory.reset(TableFactory::create(
-       context.table_factory, context.table_factory_options, &s));
+        context.table_factory, context.table_factory_options, &s));
     if (!cf_options.table_factory) {
       return make_error(std::move(s));
     }
@@ -553,15 +427,9 @@
     cf_options.cf_paths.emplace_back(DbPath(path, 0));
   }
   if (!context.prefix_extractor.empty()) {
-<<<<<<< HEAD
     cf_options.prefix_extractor.reset(SliceTransform::create(
-       context.prefix_extractor,
-       context.prefix_extractor_options));
+        context.prefix_extractor, context.prefix_extractor_options));
     if (!cf_options.prefix_extractor) {
-=======
-    auto find = rep_->prefix_extractor_map.find(context.prefix_extractor);
-    if (find == rep_->prefix_extractor_map.end()) {
->>>>>>> d1933df1
       return make_error(Status::Corruption("Missing prefix_extractor !"));
     }
   }
@@ -590,7 +458,8 @@
       }
     }
     int_tbl_prop_collector_factories.data.emplace_back(
-      new UserKeyTablePropertiesCollectorFactory(user_fac->shared_from_this()));
+        new UserKeyTablePropertiesCollectorFactory(
+            user_fac->shared_from_this()));
   }
   const Slice* start = nullptr;
   const Slice* end = nullptr;
@@ -634,14 +503,8 @@
       std::string file_name =
           TableFileName(immutable_cf_options.cf_paths, file_number,
                         file_metadata->fd.GetPathId());
-<<<<<<< HEAD
       std::unique_ptr<RandomAccessFile> file;
       auto s = env->NewRandomAccessFile(file_name, &file, env_opt);
-=======
-      std::unique_ptr<rocksdb::RandomAccessFile> file;
-      auto s =
-          rep_->env->NewRandomAccessFile(file_name, &file, rep_->env_options);
->>>>>>> d1933df1
       if (!s.ok()) {
         return s;
       }
@@ -758,23 +621,6 @@
         merge_iter_builder.AddIterator(new_iterator(
             pair.second.front(), contxt_dependence_map, &arena, nullptr));
       } else {
-<<<<<<< HEAD
-        auto map_iter = NewMapElementIterator(pair.second.data(),
-                                              pair.second.size(), icmp,
-                                              c_style_new_iterator.arg,
-                                              c_style_new_iterator.callback,
-                                              &arena);
-        auto level_iter = NewMapSstIterator(nullptr, map_iter,
-                                            contxt_dependence_map,
-                                            *icmp, c_style_new_iterator.arg,
-                                            c_style_new_iterator.callback,
-                                            &arena);
-        level_iter->RegisterCleanup([](void* arg1, void* arg2) {
-          assert(nullptr != arg2); // arg2 is arena
-          TERARK_UNUSED_VAR(arg2);
-          static_cast<InternalIterator*>(arg1)->~InternalIterator();
-        }, map_iter, nullptr);
-=======
         auto map_iter = NewMapElementIterator(
             pair.second.data(), pair.second.size(), icmp,
             c_style_new_iterator.arg, c_style_new_iterator.callback, &arena);
@@ -786,7 +632,6 @@
               static_cast<InternalIterator*>(arg1)->~InternalIterator();
             },
             map_iter, nullptr);
->>>>>>> d1933df1
         merge_iter_builder.AddIterator(level_iter);
       }
     }
@@ -799,26 +644,17 @@
   if (compaction_filter == nullptr &&
       immutable_cf_options.compaction_filter_factory != nullptr) {
     compaction_filter_from_factory =
-                  immutable_cf_options.compaction_filter_factory->
-        CreateCompactionFilter(context.compaction_filter_context);
+        immutable_cf_options.compaction_filter_factory->CreateCompactionFilter(
+            context.compaction_filter_context);
     compaction_filter = compaction_filter_from_factory.get();
   }
 
-<<<<<<< HEAD
-  MergeHelper merge(
-      env, ucmp, immutable_cf_options.merge_operator,
-      compaction_filter, immutable_db_options.info_log.get(),
-      false /* internal key corruption is expected */,
-      context.existing_snapshots.empty()
-          ? 0 : context.existing_snapshots.back());
-=======
-  MergeHelper merge(rep_->env, ucmp, immutable_cf_options.merge_operator,
+  MergeHelper merge(env, ucmp, immutable_cf_options.merge_operator,
                     compaction_filter, immutable_db_options.info_log.get(),
                     false /* internal key corruption is expected */,
                     context.existing_snapshots.empty()
                         ? 0
                         : context.existing_snapshots.back());
->>>>>>> d1933df1
 
   CompactionWorkerResult result;
   InternalKey& actual_start = result.actual_start;
@@ -873,34 +709,15 @@
     if (second_pass_iter_storage.compaction_filter == nullptr &&
         immutable_cf_options.compaction_filter_factory != nullptr) {
       second_pass_iter_storage.compaction_filter_holder =
-<<<<<<< HEAD
-          immutable_cf_options.compaction_filter_factory->
-              CreateCompactionFilter(context.compaction_filter_context);
-    }
-    auto merge_ptr =
-        new(&second_pass_iter_storage.merge) MergeHelper(
-            env, ucmp, immutable_cf_options.merge_operator,
-            compaction_filter, immutable_db_options.info_log.get(),
-            false /* internal key corruption is expected */,
-            context.existing_snapshots.empty()
-            ? 0 : context.existing_snapshots.back());
-=======
           immutable_cf_options.compaction_filter_factory
               ->CreateCompactionFilter(context.compaction_filter_context);
-      auto compaction_filter_from_factory =
-          second_pass_iter_storage.compaction_filter_holder.get();
-      if (compaction_filter_from_factory != nullptr) {
-        s = compaction_filter_from_factory->Deserialize(
-            context.compaction_filter_data);
-      }
     }
     auto merge_ptr = new (&second_pass_iter_storage.merge) MergeHelper(
-        rep_->env, ucmp, immutable_cf_options.merge_operator, compaction_filter,
+        env, ucmp, immutable_cf_options.merge_operator, compaction_filter,
         immutable_db_options.info_log.get(),
         false /* internal key corruption is expected */,
         context.existing_snapshots.empty() ? 0
                                            : context.existing_snapshots.back());
->>>>>>> d1933df1
     if (s.ok()) {
       second_pass_iter_storage.input.set(create_input_iterator());
     } else {
@@ -920,80 +737,42 @@
       NewCompactionIterator(c_style_callback(make_compaction_iterator),
                             &make_compaction_iterator, start));
 
-<<<<<<< HEAD
-  auto create_builder =
-      [&](std::unique_ptr<WritableFileWriter>* writer_ptr,
-          std::unique_ptr<TableBuilder>* builder_ptr) {
-=======
   auto create_builder = [&](std::unique_ptr<WritableFileWriter>* writer_ptr,
                             std::unique_ptr<TableBuilder>* builder_ptr) {
->>>>>>> d1933df1
     std::string file_name = GenerateOutputFileName(result.files.size());
     Status s;
     TableBuilderOptions table_builder_options(
         immutable_cf_options, mutable_cf_options, *icmp,
         &int_tbl_prop_collector_factories.data, context.compression,
-<<<<<<< HEAD
-        context.compression_opts, nullptr, true, false, context.cf_name,
-        -1, 0);
+        context.compression_opts, nullptr /* compression_dict */,
+        true /* skip_filters */, context.cf_name, -1 /* level */,
+        0 /* compaction_load */);
     std::unique_ptr<WritableFile> sst_file;
     s = env->NewWritableFile(file_name, &sst_file, env_opt);
     if (!s.ok()) {
       return s;
     }
-    writer_ptr->reset(
-        new WritableFileWriter(std::move(sst_file), file_name,
-                                env_opt, nullptr,
-                                immutable_db_options.listeners));
-=======
-        context.compression_opts, nullptr /* compression_dict */,
-        true /* skip_filters */, context.cf_name, -1 /* level */,
-        0 /* compaction_load */);
-    std::unique_ptr<WritableFile> sst_file;
-    s = rep_->env->NewWritableFile(file_name, &sst_file, rep_->env_options);
-    if (!s.ok()) {
-      return s;
-    }
     writer_ptr->reset(new WritableFileWriter(std::move(sst_file), file_name,
-                                             rep_->env_options, nullptr,
+                                             env_opt, nullptr,
                                              immutable_db_options.listeners));
->>>>>>> d1933df1
     builder_ptr->reset(immutable_cf_options.table_factory->NewTableBuilder(
         table_builder_options, 0, writer_ptr->get()));
     (*builder_ptr)->SetSecondPassIterator(second_pass_iter.get());
     return s;
   };
-<<<<<<< HEAD
   std::unique_ptr<WritableFileWriter> writer;
   std::unique_ptr<TableBuilder> builder;
   FileMetaData meta;
   std::unordered_map<uint64_t, uint64_t> dependence;
   auto finish_output_file = [&](Status s, const Slice* next_key) -> Status {
-    if (s.ok()) {
-=======
-  auto finish_output_file = [&](Status s, FileMetaData* meta,
-                                std::unique_ptr<WritableFileWriter>* writer_ptr,
-                                std::unique_ptr<TableBuilder>* builder_ptr,
-                                const std::unordered_map<uint64_t, uint64_t>&
-                                    dependence,
-                                const Slice* next_key) {
-    auto writer = writer_ptr->get();
-    auto builder = builder_ptr->get();
     if (s.ok() && !range_del_agg.IsEmpty()) {
->>>>>>> d1933df1
       Slice lower_bound_guard, upper_bound_guard;
       std::string smallest_user_key;
       const Slice *lower_bound, *upper_bound;
       if (result.files.size() == 1) {
         lower_bound = start;
-<<<<<<< HEAD
-        lower_bound_from_sub_compact = true;
       } else if (meta.smallest.size() > 0) {
         smallest_user_key = meta.smallest.user_key().ToString(false /*hex*/);
-=======
-      } else if (meta->smallest.size() > 0) {
-        smallest_user_key = meta->smallest.user_key().ToString(false /*hex*/);
->>>>>>> d1933df1
         lower_bound_guard = Slice(smallest_user_key);
         lower_bound = &lower_bound_guard;
       } else {
@@ -1002,8 +781,8 @@
       if (next_key != nullptr) {
         upper_bound_guard = ExtractUserKey(*next_key);
         assert(end == nullptr || ucmp->Compare(upper_bound_guard, *end) < 0);
-        assert(meta->largest.size() == 0 ||
-               ucmp->Compare(meta->largest.user_key(), upper_bound_guard) != 0);
+        assert(meta.largest.size() == 0 ||
+               ucmp->Compare(meta.largest.user_key(), upper_bound_guard) != 0);
         upper_bound = &upper_bound_guard;
       } else {
         upper_bound = end;
@@ -1012,16 +791,6 @@
       if (context.existing_snapshots.size() > 0) {
         earliest_snapshot = context.existing_snapshots[0];
       }
-<<<<<<< HEAD
-      bool has_overlapping_endpoints;
-      if (upper_bound != nullptr && meta.largest.size() > 0) {
-        has_overlapping_endpoints =
-            ucmp->Compare(meta.largest.user_key(), *upper_bound) == 0;
-      } else {
-        has_overlapping_endpoints = false;
-      }
-=======
->>>>>>> d1933df1
       assert(end == nullptr || upper_bound == nullptr ||
              ucmp->Compare(*upper_bound, *end) <= 0);
       InternalKey smallest_candidate;
@@ -1058,24 +827,6 @@
           largest_candidate.Set(tombstone.end_key_, kMaxSequenceNumber,
                                 kTypeRangeDeletion);
         }
-<<<<<<< HEAD
-#ifndef NDEBUG
-        SequenceNumber smallest_ikey_seqnum = kMaxSequenceNumber;
-        if (meta.smallest.size() > 0) {
-          smallest_ikey_seqnum = GetInternalKeySeqno(meta.smallest.Encode());
-        }
-#endif
-        meta.UpdateBoundariesForRange(smallest_candidate, largest_candidate,
-                                       tombstone.seq_, *icmp);
-        assert(smallest_ikey_seqnum == 0 ||
-               ExtractInternalKeyFooter(meta.smallest.Encode()) !=
-               PackSequenceAndType(0, kTypeRangeDeletion));
-      }
-      meta.marked_for_compaction = builder->NeedCompact();
-    }
-    if (s.ok()) {
-      meta.prop.num_entries = builder->NumEntries();
-=======
         assert(lower_bound == nullptr ||
                ucmp->Compare(*lower_bound, tombstone.start_key_) <= 0);
         assert(lower_bound == nullptr ||
@@ -1093,29 +844,20 @@
         if (!s.ok()) {
           break;
         }
-        meta->UpdateBoundariesForRange(smallest_candidate, largest_candidate,
-                                       tombstone.seq_, *icmp);
+        meta.UpdateBoundariesForRange(smallest_candidate, largest_candidate,
+                                      tombstone.seq_, *icmp);
       }
     }
     if (s.ok()) {
-      meta->marked_for_compaction = builder->NeedCompact();
-      meta->prop.num_entries = builder->NumEntries();
->>>>>>> d1933df1
+      meta.marked_for_compaction = builder->NeedCompact();
+      meta.prop.num_entries = builder->NumEntries();
       for (auto& pair : dependence) {
         meta.prop.dependence.emplace_back(Dependence{pair.first, pair.second});
       }
-<<<<<<< HEAD
-      terark::sort_a(meta.prop.dependence, TERARK_CMP(file_number, <));
-      s = builder->Finish(&meta.prop);
-=======
-      std::sort(meta->prop.dependence.begin(), meta->prop.dependence.end(),
-                [](const Dependence& l, const Dependence& r) {
-                  return l.file_number < r.file_number;
-                });
-      auto shrinked_snapshots =
-          meta->ShrinkSnapshot(context.existing_snapshots);
-      s = builder->Finish(&meta->prop, &shrinked_snapshots);
->>>>>>> d1933df1
+      std::sort(meta.prop.dependence.begin(), meta.prop.dependence.end(),
+                TERARK_CMP(file_number, <));
+      auto shrinked_snapshots = meta.ShrinkSnapshot(context.existing_snapshots);
+      s = builder->Finish(&meta.prop, &shrinked_snapshots);
     } else {
       builder->Abandon();
     }
@@ -1133,13 +875,13 @@
     TableProperties tp;
     if (s.ok()) {
       tp = builder->GetTableProperties();
-      meta->prop.num_deletions = tp.num_deletions;
-      meta->prop.raw_key_size = tp.raw_key_size;
-      meta->prop.raw_value_size = tp.raw_value_size;
-      meta->prop.flags |= tp.num_range_deletions > 0
-                              ? 0
-                              : TablePropertyCache::kNoRangeDeletions;
-      meta->prop.flags |=
+      meta.prop.num_deletions = tp.num_deletions;
+      meta.prop.raw_key_size = tp.raw_key_size;
+      meta.prop.raw_value_size = tp.raw_value_size;
+      meta.prop.flags |= tp.num_range_deletions > 0
+                             ? 0
+                             : TablePropertyCache::kNoRangeDeletions;
+      meta.prop.flags |=
           tp.snapshots.empty() ? 0 : TablePropertyCache::kHasSnapshots;
     }
     if (s.ok()) {
@@ -1258,24 +1000,24 @@
   return stream.str();
 }
 
-
 void RemoteCompactionDispatcher::Worker::DebugSerializeCheckResult(Slice data) {
-    using namespace terark;
-    LittleEndianDataInput<MemIO> dio; dio.set((void*)(data.data_), data.size());
-    CompactionWorkerResult res;
-    dio >> res;
-    string_appender<> str;
-    str << "CompactionWorkerResult\n";
-    str << "\tstatus = " << res.status.ToString() << "\n";
-    str << "\tactual_start = " << res.actual_start.DebugString(true) << "\n";
-    str << "\tactual_end   = " << res.actual_end.DebugString(true) << "\n";
-    str << "\tfiles[size=" << res.files.size() << "]\n";
-    str << "\tstat_all[size=" << res.stat_all.size()
-        << "] = " << res.stat_all << "\n";
-    intptr_t wlen = ::write(2, str.data(), str.size());
-    if (size_t(wlen) != str.size()) {
-      abort();
-    }
+  using namespace terark;
+  LittleEndianDataInput<MemIO> dio;
+  dio.set((void*)(data.data_), data.size());
+  CompactionWorkerResult res;
+  dio >> res;
+  string_appender<> str;
+  str << "CompactionWorkerResult\n";
+  str << "\tstatus = " << res.status.ToString() << "\n";
+  str << "\tactual_start = " << res.actual_start.DebugString(true) << "\n";
+  str << "\tactual_end   = " << res.actual_end.DebugString(true) << "\n";
+  str << "\tfiles[size=" << res.files.size() << "]\n";
+  str << "\tstat_all[size=" << res.stat_all.size() << "] = " << res.stat_all
+      << "\n";
+  intptr_t wlen = ::write(2, str.data(), str.size());
+  if (size_t(wlen) != str.size()) {
+    abort();
+  }
 }
 
 const char* RemoteCompactionDispatcher::Name() const {
@@ -1288,77 +1030,31 @@
  public:
   CommandLineCompactionDispatcher(std::string&& cmd) : m_cmd(std::move(cmd)) {}
 
-<<<<<<< HEAD
   std::future<std::string> DoCompaction(std::string data) override {
     // if use future vfork_cmd, we have no a chance to print log
-    //return terark::vfork_cmd(m_cmd, data, "/tmp/compact-");
+    // return terark::vfork_cmd(m_cmd, data, "/tmp/compact-");
     //
     // use onFinish callback, so we can print log
-    auto promise = std::make_shared<std::promise<std::string> >();
+    auto promise = std::make_shared<std::promise<std::string>>();
     std::future<std::string> future = promise->get_future();
     size_t datalen = data.size();
-    auto onFinish = [this,promise,datalen]
-                    (std::string&& result, std::exception* ex) {
+    auto onFinish = [this, promise, datalen](std::string&& result,
+                                             std::exception* ex) {
       fprintf(stderr,
-          "INFO: CompactCmd(%s, datalen=%zd) = exception[%p] = %s, result[len=%zd]: %s\n",
-          this->m_cmd.c_str(), datalen, ex, ex?ex->what():"",
-          result.size(), Slice(result).ToString(true).c_str());
+              "INFO: CompactCmd(%s, datalen=%zd) = exception[%p] = %s, "
+              "result[len=%zd]: %s\n",
+              this->m_cmd.c_str(), datalen, ex, ex ? ex->what() : "",
+              result.size(), Slice(result).ToString(true).c_str());
       promise->set_value(std::move(result));
       if (ex) {
-          try {
-              throw *ex;
-          } catch (...) {
-              promise->set_exception(std::current_exception());
-          }
+        try {
+          throw *ex;
+        } catch (...) {
+          promise->set_exception(std::current_exception());
+        }
       }
     };
     terark::vfork_cmd(m_cmd, data, std::move(onFinish), "/tmp/compact-");
-=======
-  std::future<std::string> DoCompaction(const std::string& data) override {
-    std::promise<std::string> promise;
-    std::future<std::string> future = promise.get_future();
-    std::thread(
-        [this, data](std::promise<std::string>&& prom) {
-          bool tmp_file_created = false;
-          char tmp_file[] = "/tmp/Compaction-XXXXXX";
-          try {
-            int fd = mkstemp(tmp_file);
-            if (fd < 0) {
-              THROW_STD(runtime_error, "mkstemp(%s) = %s", tmp_file,
-                        strerror(errno));
-            }
-            tmp_file_created = true;
-            using namespace terark;
-            {
-              // use  " > /dev/fd/xxx" will prevent from tmp_file being
-              // deleted unexpected
-              string_appender<> cmdw;
-              cmdw.reserve(m_cmd.size() + 32);
-              cmdw << m_cmd << " > /dev/fd/" << fd;
-              ProcPipeStream proc(cmdw, "w");
-              proc.ensureWrite(data.c_str(), data.size());
-            }
-            //
-            // now cmd sub process must have finished
-            //
-            Auto_fclose tmp_result_file(fdopen(fd, "r"));
-            if (!tmp_result_file) {
-              THROW_STD(runtime_error, "fdopen(fd=%d(fname=%s), r) = %s", fd,
-                        tmp_file, strerror(errno));
-            }
-            terark::LineBuf result;
-            result.read_all(tmp_result_file);
-            prom.set_value(std::string(result.p, result.n));
-          } catch (...) {
-            prom.set_exception(std::current_exception());
-          }
-          if (tmp_file_created) {
-            ::remove(tmp_file);
-          }
-        },
-        std::move(promise))
-        .detach();
->>>>>>> d1933df1
     return future;
   }
 };
