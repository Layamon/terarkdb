//  Copyright (c) 2011-present, Facebook, Inc.  All rights reserved.
//  This source code is licensed under both the GPLv2 (found in the
//  COPYING file in the root directory) and Apache 2.0 License
//  (found in the LICENSE.Apache file in the root directory).
//
// Copyright (c) 2011 The LevelDB Authors. All rights reserved.
// Use of this source code is governed by a BSD-style license that can be
// found in the LICENSE file. See the AUTHORS file for names of contributors.

#include "db/memtable.h"

#include <algorithm>
#include <limits>
#include <memory>

#include "db/dbformat.h"
#include "db/merge_context.h"
#include "db/merge_helper.h"
#include "db/pinned_iterators_manager.h"
#include "db/read_callback.h"
#include "monitoring/perf_context_imp.h"
#include "monitoring/statistics.h"
#include "port/port.h"
#include "rocksdb/comparator.h"
#include "rocksdb/env.h"
#include "rocksdb/iterator.h"
#include "rocksdb/merge_operator.h"
#include "rocksdb/slice_transform.h"
#include "rocksdb/write_buffer_manager.h"
#include "table/internal_iterator.h"
#include "table/iterator_wrapper.h"
#include "table/merging_iterator.h"
#include "util/arena.h"
#include "util/autovector.h"
#include "util/coding.h"
#include "util/memory_usage.h"
#include "util/murmurhash.h"
#include "util/mutexlock.h"
#include "util/util.h"

namespace rocksdb {

ImmutableMemTableOptions::ImmutableMemTableOptions(
    const ImmutableCFOptions& ioptions,
    const MutableCFOptions& mutable_cf_options)
    : arena_block_size(mutable_cf_options.arena_block_size),
      memtable_prefix_bloom_bits(
          static_cast<uint32_t>(
              static_cast<double>(mutable_cf_options.write_buffer_size) *
              mutable_cf_options.memtable_prefix_bloom_size_ratio) *
          8u),
      memtable_huge_page_size(mutable_cf_options.memtable_huge_page_size),
      inplace_update_support(ioptions.inplace_update_support),
      inplace_update_num_locks(mutable_cf_options.inplace_update_num_locks),
      inplace_callback(ioptions.inplace_callback),
      max_successive_merges(mutable_cf_options.max_successive_merges),
      statistics(ioptions.statistics),
      merge_operator(ioptions.merge_operator),
      info_log(ioptions.info_log) {}

MemTable::MemTable(const InternalKeyComparator& cmp,
                   const ImmutableCFOptions& ioptions,
                   const MutableCFOptions& mutable_cf_options,
                   WriteBufferManager* write_buffer_manager,
                   SequenceNumber latest_seq, uint32_t column_family_id)
    : comparator_(cmp),
      moptions_(ioptions, mutable_cf_options),
      refs_(0),
      kArenaBlockSize(OptimizeBlockSize(moptions_.arena_block_size)),
      mem_tracker_(write_buffer_manager),
      arena_(
          moptions_.arena_block_size,
          (write_buffer_manager != nullptr && write_buffer_manager->enabled())
              ? &mem_tracker_
              : nullptr,
          mutable_cf_options.memtable_huge_page_size),
      table_(mutable_cf_options.memtable_factory->CreateMemTableRep(
          comparator_, &arena_, ioptions, mutable_cf_options,
          column_family_id)),
      range_del_table_(SkipListFactory().CreateMemTableRep(
          comparator_, &arena_, nullptr /* transform */, ioptions.info_log,
          column_family_id)),
      is_range_del_table_empty_(true),
      data_size_(0),
      num_entries_(0),
      num_deletes_(0),
      write_buffer_size_(mutable_cf_options.write_buffer_size),
      flush_in_progress_(false),
      flush_completed_(false),
      file_number_(0),
      first_seqno_(0),
      earliest_seqno_(latest_seq),
      creation_seq_(latest_seq),
      mem_next_logfile_number_(0),
      min_prep_log_referenced_(0),
      locks_(moptions_.inplace_update_support
                 ? moptions_.inplace_update_num_locks
                 : 0),
      prefix_extractor_(mutable_cf_options.prefix_extractor.get()),
      flush_state_(FLUSH_NOT_REQUESTED),
      env_(ioptions.env),
      insert_with_hint_prefix_extractor_(
          ioptions.memtable_insert_with_hint_prefix_extractor),
      oldest_key_time_(std::numeric_limits<uint64_t>::max()) {
  UpdateFlushState();
  // something went wrong if we need to flush before inserting anything
  assert(!ShouldScheduleFlush());

  if (prefix_extractor_ && moptions_.memtable_prefix_bloom_bits > 0) {
    prefix_bloom_.reset(new DynamicBloom(
        &arena_, moptions_.memtable_prefix_bloom_bits, ioptions.bloom_locality,
        6 /* hard coded 6 probes */, nullptr, moptions_.memtable_huge_page_size,
        ioptions.info_log));
  }
}

MemTableRep* MemTableRepFactory::CreateMemTableRep(
    const MemTableRep::KeyComparator& key_cmp, Allocator* allocator,
    const ImmutableCFOptions& ioptions,
    const MutableCFOptions& mutable_cf_options,
    uint32_t column_family_id) {
  return CreateMemTableRep(key_cmp, allocator,
                           mutable_cf_options.prefix_extractor.get(),
                           ioptions.info_log, column_family_id);
}

MemTable::~MemTable() {
  mem_tracker_.FreeMem();
  assert(refs_ == 0);
}

size_t MemTable::ApproximateMemoryUsage() {
  autovector<size_t> usages = {arena_.ApproximateMemoryUsage(),
                               table_->ApproximateMemoryUsage(),
                               range_del_table_->ApproximateMemoryUsage(),
                               rocksdb::ApproximateMemoryUsage(insert_hints_)};
  size_t total_usage = 0;
  for (size_t usage : usages) {
    // If usage + total_usage >= kMaxSizet, return kMaxSizet.
    // the following variation is to avoid numeric overflow.
    if (usage >= port::kMaxSizet - total_usage) {
      return port::kMaxSizet;
    }
    total_usage += usage;
  }
  // otherwise, return the actual usage
  return total_usage;
}

bool MemTable::ShouldFlushNow() const {
  size_t write_buffer_size = write_buffer_size_.load(std::memory_order_relaxed);
  // In a lot of times, we cannot allocate arena blocks that exactly matches the
  // buffer size. Thus we have to decide if we should over-allocate or
  // under-allocate.
  // This constant variable can be interpreted as: if we still have more than
  // "kAllowOverAllocationRatio * kArenaBlockSize" space left, we'd try to over
  // allocate one more block.
  const double kAllowOverAllocationRatio = 0.6;

  // If arena still have room for new block allocation, we can safely say it
  // shouldn't flush.
  auto allocated_memory = table_->ApproximateMemoryUsage() +
                          range_del_table_->ApproximateMemoryUsage() +
                          arena_.MemoryAllocatedBytes();

  // if we can still allocate one more block without exceeding the
  // over-allocation ratio, then we should not flush.
  if (allocated_memory + kArenaBlockSize <
      write_buffer_size + kArenaBlockSize * kAllowOverAllocationRatio) {
    return false;
  }

  // if user keeps adding entries that exceeds write_buffer_size, we need to
  // flush earlier even though we still have much available memory left.
  if (allocated_memory >
      write_buffer_size + kArenaBlockSize * kAllowOverAllocationRatio) {
    return true;
  }

  // In this code path, Arena has already allocated its "last block", which
  // means the total allocatedmemory size is either:
  //  (1) "moderately" over allocated the memory (no more than `0.6 * arena
  // block size`. Or,
  //  (2) the allocated memory is less than write buffer size, but we'll stop
  // here since if we allocate a new arena block, we'll over allocate too much
  // more (half of the arena block size) memory.
  //
  // In either case, to avoid over-allocate, the last block will stop allocation
  // when its usage reaches a certain ratio, which we carefully choose "0.75
  // full" as the stop condition because it addresses the following issue with
  // great simplicity: What if the next inserted entry's size is
  // bigger than AllocatedAndUnused()?
  //
  // The answer is: if the entry size is also bigger than 0.25 *
  // kArenaBlockSize, a dedicated block will be allocated for it; otherwise
  // arena will anyway skip the AllocatedAndUnused() and allocate a new, empty
  // and regular block. In either case, we *overly* over-allocated.
  //
  // Therefore, setting the last block to be at most "0.75 full" avoids both
  // cases.
  //
  // NOTE: the average percentage of waste space of this approach can be counted
  // as: "arena block size * 0.25 / write buffer size". User who specify a small
  // write buffer size and/or big arena block size may suffer.
  return arena_.AllocatedAndUnused() < kArenaBlockSize / 4;
}

void MemTable::UpdateFlushState() {
  auto state = flush_state_.load(std::memory_order_relaxed);
  if (state == FLUSH_NOT_REQUESTED && ShouldFlushNow()) {
    // ignore CAS failure, because that means somebody else requested
    // a flush
    flush_state_.compare_exchange_strong(state, FLUSH_REQUESTED,
                                         std::memory_order_relaxed,
                                         std::memory_order_relaxed);
  }
}

void MemTable::UpdateOldestKeyTime() {
  uint64_t oldest_key_time = oldest_key_time_.load(std::memory_order_relaxed);
  if (oldest_key_time == std::numeric_limits<uint64_t>::max()) {
    int64_t current_time = 0;
    auto s = env_->GetCurrentTime(&current_time);
    if (s.ok()) {
      assert(current_time >= 0);
      // If fail, the timestamp is already set.
      oldest_key_time_.compare_exchange_strong(
          oldest_key_time, static_cast<uint64_t>(current_time),
          std::memory_order_relaxed, std::memory_order_relaxed);
    }
  }
}

int MemTable::KeyComparator::operator()(const char* prefix_len_key1,
                                        const char* prefix_len_key2) const {
  // Internal keys are encoded as length-prefixed strings.
  Slice k1 = GetLengthPrefixedSlice(prefix_len_key1);
  Slice k2 = GetLengthPrefixedSlice(prefix_len_key2);
  return comparator.CompareKeySeq(k1, k2);
}

int MemTable::KeyComparator::operator()(const char* prefix_len_key,
                                        const Slice& key) const {
  // Internal keys are encoded as length-prefixed strings.
  Slice a = GetLengthPrefixedSlice(prefix_len_key);
  return comparator.CompareKeySeq(a, key);
}

// Encode a suitable internal key target for "target" and return it.
// Uses *scratch as scratch space, and the returned pointer will point
// into this scratch space.
const char* EncodeKey(std::string* scratch, const Slice& target) {
  scratch->clear();
  PutVarint32(scratch, static_cast<uint32_t>(target.size()));
  scratch->append(target.data(), target.size());
  return scratch->data();
}

class MemTableIterator : public InternalIterator {
 public:
  MemTableIterator(const MemTable& mem, const ReadOptions& read_options,
                   Arena* arena, bool use_range_del_table = false)
      : bloom_(nullptr),
        prefix_extractor_(mem.prefix_extractor_),
        comparator_(mem.comparator_),
        valid_(false),
        arena_mode_(arena != nullptr),
        value_pinned_(
            !mem.GetImmutableMemTableOptions()->inplace_update_support) {
    if (use_range_del_table) {
      iter_ = mem.range_del_table_->GetIterator(arena);
    } else if (prefix_extractor_ != nullptr && !read_options.total_order_seek) {
      bloom_ = mem.prefix_bloom_.get();
      iter_ = mem.table_->GetDynamicPrefixIterator(arena);
    } else {
      iter_ = mem.table_->GetIterator(arena);
    }
    is_seek_for_prev_supported_ = iter_->IsSeekForPrevSupported();
  }

  ~MemTableIterator() {
#ifndef NDEBUG
    // Assert that the MemTableIterator is never deleted while
    // Pinning is Enabled.
    assert(!pinned_iters_mgr_ ||
           (pinned_iters_mgr_ && !pinned_iters_mgr_->PinningEnabled()));
#endif
    if (arena_mode_) {
      iter_->~Iterator();
    } else {
      delete iter_;
    }
  }

#ifndef NDEBUG
  virtual void SetPinnedItersMgr(
      PinnedIteratorsManager* pinned_iters_mgr) override {
    pinned_iters_mgr_ = pinned_iters_mgr;
  }
  PinnedIteratorsManager* pinned_iters_mgr_ = nullptr;
#endif

  virtual bool Valid() const override { return valid_; }
  virtual void Seek(const Slice& k) override {
    PERF_TIMER_GUARD(seek_on_memtable_time);
    PERF_COUNTER_ADD(seek_on_memtable_count, 1);
    if (bloom_ != nullptr) {
      if (!bloom_->MayContain(
              prefix_extractor_->Transform(ExtractUserKey(k)))) {
        PERF_COUNTER_ADD(bloom_memtable_miss_count, 1);
        valid_ = false;
        return;
      } else {
        PERF_COUNTER_ADD(bloom_memtable_hit_count, 1);
      }
    }
    iter_->Seek(k, nullptr);
    valid_ = iter_->Valid();
  }
  virtual void SeekForPrev(const Slice& k) override {
    PERF_TIMER_GUARD(seek_on_memtable_time);
    PERF_COUNTER_ADD(seek_on_memtable_count, 1);
    if (bloom_ != nullptr) {
      if (!bloom_->MayContain(
              prefix_extractor_->Transform(ExtractUserKey(k)))) {
        PERF_COUNTER_ADD(bloom_memtable_miss_count, 1);
        valid_ = false;
        return;
      } else {
        PERF_COUNTER_ADD(bloom_memtable_hit_count, 1);
      }
    }
    if (is_seek_for_prev_supported_) {
      iter_->SeekForPrev(k, nullptr);
      valid_ = iter_->Valid();
    } else {
      iter_->Seek(k, nullptr);
      valid_ = iter_->Valid();
      if (!Valid()) {
        SeekToLast();
      }
      while (Valid() && comparator_.comparator.Compare(k, key()) < 0) {
        Prev();
      }
    }
  }
  virtual void SeekToFirst() override {
    iter_->SeekToFirst();
    valid_ = iter_->Valid();
  }
  virtual void SeekToLast() override {
    iter_->SeekToLast();
    valid_ = iter_->Valid();
  }
  virtual void Next() override {
    PERF_COUNTER_ADD(next_on_memtable_count, 1);
    assert(Valid());
    iter_->Next();
    valid_ = iter_->Valid();
  }
  virtual void Prev() override {
    PERF_COUNTER_ADD(prev_on_memtable_count, 1);
    assert(Valid());
    iter_->Prev();
    valid_ = iter_->Valid();
  }
  virtual Slice key() const override {
    assert(Valid());
    return iter_->GetKey();
  }
  virtual Slice value() const override {
    assert(Valid());
    return iter_->GetValue();
  }

  virtual Status status() const override { return Status::OK(); }

  virtual bool IsKeyPinned() const override { return iter_->IsKeyPinned(); }

  virtual bool IsValuePinned() const override {
    // memtable value is always pinned, except if we allow inplace update.
    return value_pinned_;
  }

 private:
  DynamicBloom* bloom_;
  const SliceTransform* const prefix_extractor_;
  const MemTable::KeyComparator comparator_;
  MemTableRep::Iterator* iter_;
  bool valid_;
  bool arena_mode_;
  bool value_pinned_;
  bool is_seek_for_prev_supported_;

  // No copying allowed
  MemTableIterator(const MemTableIterator&);
  void operator=(const MemTableIterator&);
};

InternalIterator* MemTable::NewIterator(const ReadOptions& read_options,
                                        Arena* arena) {
  assert(arena != nullptr);
  auto mem = arena->AllocateAligned(sizeof(MemTableIterator));
  return new (mem) MemTableIterator(*this, read_options, arena);
}

InternalIterator* MemTable::NewRangeTombstoneIterator(
    const ReadOptions& read_options) {
  if (read_options.ignore_range_deletions || is_range_del_table_empty_) {
    return nullptr;
  }
  return new MemTableIterator(*this, read_options, nullptr /* arena */,
                              true /* use_range_del_table */);
}

port::RWMutex* MemTable::GetLock(const Slice& key) {
  static murmur_hash hash;
  return &locks_[hash(key) % locks_.size()];
}

MemTable::MemTableStats MemTable::ApproximateStats(const Slice& start_ikey,
                                                   const Slice& end_ikey) {
  uint64_t entry_count = table_->ApproximateNumEntries(start_ikey, end_ikey);
  entry_count += range_del_table_->ApproximateNumEntries(start_ikey, end_ikey);
  if (entry_count == 0) {
    return {0, 0};
  }
  uint64_t n = num_entries_.load(std::memory_order_relaxed);
  if (n == 0) {
    return {0, 0};
  }
  if (entry_count > n) {
    // (range_del_)table_->ApproximateNumEntries() is just an estimate so it can
    // be larger than actual entries we have. Cap it to entries we have to limit
    // the inaccuracy.
    entry_count = n;
  }
  uint64_t data_size = data_size_.load(std::memory_order_relaxed);
  return {entry_count * (data_size / n), entry_count};
}

bool MemTable::Add(SequenceNumber s, ValueType type,
                   const Slice& key, /* user key */
                   const Slice& value, bool allow_concurrent,
                   MemTablePostProcessInfo* post_process_info) {
  std::unique_ptr<MemTableRep>& table =
      type == kTypeRangeDeletion ? range_del_table_ : table_;

  InternalKey internal_key(key, s, type);
  size_t encoded_len =
      MemTableRep::EncodeKeyValueSize(internal_key.Encode(), value);
  if (!allow_concurrent) {
    // Extract prefix for insert with hint.
    if (insert_with_hint_prefix_extractor_ != nullptr &&
        insert_with_hint_prefix_extractor_->InDomain(internal_key.user_key())) {
      Slice prefix = insert_with_hint_prefix_extractor_->Transform(
          internal_key.user_key());
      bool res = table->InsertKeyValueWithHint(internal_key.Encode(), value,
                                               &insert_hints_[prefix]);
      if (UNLIKELY(!res)) {
        return res;
      }
    } else {
      bool res = table->InsertKeyValue(internal_key.Encode(), value);
      if (UNLIKELY(!res)) {
        return res;
      }
    }

    // this is a bit ugly, but is the way to avoid locked instructions
    // when incrementing an atomic
    num_entries_.store(num_entries_.load(std::memory_order_relaxed) + 1,
                       std::memory_order_relaxed);
    data_size_.store(data_size_.load(std::memory_order_relaxed) + encoded_len,
                     std::memory_order_relaxed);
    if (type == kTypeDeletion) {
      num_deletes_.store(num_deletes_.load(std::memory_order_relaxed) + 1,
                         std::memory_order_relaxed);
    }

    if (prefix_bloom_) {
      assert(prefix_extractor_);
      prefix_bloom_->Add(prefix_extractor_->Transform(key));
    }

    // The first sequence number inserted into the memtable
    assert(first_seqno_ == 0 || s >= first_seqno_);
    if (first_seqno_ == 0) {
      first_seqno_.store(s, std::memory_order_relaxed);

      if (earliest_seqno_ == kMaxSequenceNumber) {
        earliest_seqno_.store(GetFirstSequenceNumber(),
                              std::memory_order_relaxed);
      }
      assert(first_seqno_.load() >= earliest_seqno_.load());
    }
    assert(post_process_info == nullptr);
    UpdateFlushState();
  } else {
    bool res = table->InsertKeyValueConcurrently(internal_key.Encode(), value);
    if (UNLIKELY(!res)) {
      return res;
    }

    assert(post_process_info != nullptr);
    post_process_info->num_entries++;
    post_process_info->data_size += encoded_len;
    if (type == kTypeDeletion) {
      post_process_info->num_deletes++;
    }

    if (prefix_bloom_) {
      assert(prefix_extractor_);
      prefix_bloom_->AddConcurrently(prefix_extractor_->Transform(key));
    }

    // atomically update first_seqno_ and earliest_seqno_.
    uint64_t cur_seq_num = first_seqno_.load(std::memory_order_relaxed);
    while ((cur_seq_num == 0 || s < cur_seq_num) &&
           !first_seqno_.compare_exchange_weak(cur_seq_num, s)) {
    }
    uint64_t cur_earliest_seqno =
        earliest_seqno_.load(std::memory_order_relaxed);
    while (
        (cur_earliest_seqno == kMaxSequenceNumber || s < cur_earliest_seqno) &&
        !first_seqno_.compare_exchange_weak(cur_earliest_seqno, s)) {
    }
  }
  if (is_range_del_table_empty_ && type == kTypeRangeDeletion) {
    is_range_del_table_empty_ = false;
  }
  UpdateOldestKeyTime();
  return true;
}

// Callback from MemTable::Get()
namespace {

struct Saver {
  Status* status;
  const LookupKey* key;
  bool* found_final_value;  // Is value set correctly? Used by KeyMayExist
  bool* merge_in_progress;
  std::string* value;
  SequenceNumber seq;
  const MergeOperator* merge_operator;
  // the merge operations encountered;
  MergeContext* merge_context;
  RangeDelAggregator* range_del_agg;
  MemTable* mem;
  Logger* logger;
  Statistics* statistics;
  bool inplace_update_support;
  Env* env_;
  ReadCallback* callback_;
  bool* is_blob_index;

  bool CheckCallback(SequenceNumber _seq) {
    if (callback_) {
      return callback_->IsVisible(_seq);
    }
    return true;
  }
};
}  // namespace

static bool SaveValue(void* arg, const MemTableRep::KeyValuePair* pair) {
  Saver* s = reinterpret_cast<Saver*>(arg);
  MergeContext* merge_context = s->merge_context;
  RangeDelAggregator* range_del_agg = s->range_del_agg;
  const MergeOperator* merge_operator = s->merge_operator;

  assert(s != nullptr && merge_context != nullptr && range_del_agg != nullptr);

  Slice internal_key, value;
  std::tie(internal_key, value) = pair->GetKeyValue();
  // Check that it belongs to same user key.  We do not check the
  // sequence number since the Seek() call above should have skipped
  // all entries with overly large sequence numbers.
  if (s->mem->GetInternalKeyComparator().user_comparator()->Equal(
          ExtractUserKey(internal_key), s->key->user_key())) {
    // Correct user key
    const uint64_t tag =
        DecodeFixed64(internal_key.data() + internal_key.size() - 8);
    ValueType type;
    SequenceNumber seq;
    UnPackSequenceAndType(tag, &seq, &type);
    // If the value is not in the snapshot, skip it
    if (!s->CheckCallback(seq)) {
      return true;  // to continue to the next seq
    }

    s->seq = seq;

    if ((type == kTypeValue || type == kTypeMerge || type == kTypeBlobIndex) &&
        range_del_agg->ShouldDelete(internal_key)) {
      type = kTypeRangeDeletion;
    }
    switch (type) {
      case kTypeBlobIndex:
        if (s->is_blob_index == nullptr) {
          ROCKS_LOG_ERROR(s->logger, "Encounter unexpected blob index.");
          *(s->status) = Status::NotSupported(
              "Encounter unsupported blob value. Please open DB with "
              "rocksdb::blob_db::BlobDB instead.");
        } else if (*(s->merge_in_progress)) {
          *(s->status) =
              Status::NotSupported("Blob DB does not support merge operator.");
        }
        if (!s->status->ok()) {
          *(s->found_final_value) = true;
          return false;
        }
      FALLTHROUGH_INTENDED;
      case kTypeValue: {
        if (s->inplace_update_support) {
          s->mem->GetLock(s->key->user_key())->ReadLock();
        }
        *(s->status) = Status::OK();
        if (*(s->merge_in_progress)) {
          if (s->value != nullptr) {
            *(s->status) = MergeHelper::TimedFullMerge(
                merge_operator, s->key->user_key(), &value,
                merge_context->GetOperands(), s->value, s->logger,
                s->statistics, s->env_, nullptr /* result_operand */, true);
          }
        } else if (s->value != nullptr) {
          s->value->assign(value.data(), value.size());
        }
        if (s->inplace_update_support) {
          s->mem->GetLock(s->key->user_key())->ReadUnlock();
        }
        *(s->found_final_value) = true;
        if (s->is_blob_index != nullptr) {
          *(s->is_blob_index) = (type == kTypeBlobIndex);
        }
        return false;
      }
      case kTypeDeletion:
      case kTypeSingleDeletion:
      case kTypeRangeDeletion: {
        if (*(s->merge_in_progress)) {
          if (s->value != nullptr) {
            *(s->status) = MergeHelper::TimedFullMerge(
                merge_operator, s->key->user_key(), nullptr,
                merge_context->GetOperands(), s->value, s->logger,
                s->statistics, s->env_, nullptr /* result_operand */, true);
          }
        } else {
          *(s->status) = Status::NotFound();
        }
        *(s->found_final_value) = true;
        return false;
      }
      case kTypeMerge: {
        if (!merge_operator) {
          *(s->status) = Status::InvalidArgument(
              "merge_operator is not properly initialized.");
          // Normally we continue the loop (return true) when we see a merge
          // operand.  But in case of an error, we should stop the loop
          // immediately and pretend we have found the value to stop further
          // seek.  Otherwise, the later call will override this error status.
          *(s->found_final_value) = true;
          return false;
        }
        *(s->merge_in_progress) = true;
        merge_context->PushOperand(
<<<<<<< HEAD
            v, s->inplace_update_support == false /* operand_pinned */);
        if (merge_operator->ShouldMerge(merge_context->GetOperandsDirectionBackward())) {
=======
            value, s->inplace_update_support == false /* operand_pinned */);
        if (merge_operator->ShouldMerge(merge_context->GetOperands())) {
>>>>>>> 2ba8ac0e
          *(s->status) = MergeHelper::TimedFullMerge(
              merge_operator, s->key->user_key(), nullptr,
              merge_context->GetOperands(), s->value, s->logger, s->statistics,
              s->env_, nullptr /* result_operand */, true);
          *(s->found_final_value) = true;
          return false;
        }
        return true;
      }
      default:
        assert(false);
        return true;
    }
  }

  // s->state could be Corrupt, merge or notfound
  return false;
}

bool MemTable::Get(const LookupKey& key, std::string* value, Status* s,
                   MergeContext* merge_context,
                   RangeDelAggregator* range_del_agg, SequenceNumber* seq,
                   const ReadOptions& read_opts, ReadCallback* callback,
                   bool* is_blob_index) {
  // The sequence number is updated synchronously in version_set.h
  if (IsEmpty()) {
    // Avoiding recording stats for speed.
    return false;
  }
  PERF_TIMER_GUARD(get_from_memtable_time);

  std::unique_ptr<InternalIterator> range_del_iter(
      NewRangeTombstoneIterator(read_opts));
  Status status = range_del_agg->AddTombstones(std::move(range_del_iter));
  if (!status.ok()) {
    *s = status;
    return false;
  }

  Slice user_key = key.user_key();
  bool found_final_value = false;
  bool merge_in_progress = s->IsMergeInProgress();
  bool const may_contain =
      nullptr == prefix_bloom_
          ? false
          : prefix_bloom_->MayContain(prefix_extractor_->Transform(user_key));
  if (prefix_bloom_ && !may_contain) {
    // iter is null if prefix bloom says the key does not exist
    PERF_COUNTER_ADD(bloom_memtable_miss_count, 1);
    *seq = kMaxSequenceNumber;
  } else {
    if (prefix_bloom_) {
      PERF_COUNTER_ADD(bloom_memtable_hit_count, 1);
    }
    Saver saver;
    saver.status = s;
    saver.found_final_value = &found_final_value;
    saver.merge_in_progress = &merge_in_progress;
    saver.key = &key;
    saver.value = value;
    saver.seq = kMaxSequenceNumber;
    saver.mem = this;
    saver.merge_context = merge_context;
    saver.range_del_agg = range_del_agg;
    saver.merge_operator = moptions_.merge_operator;
    saver.logger = moptions_.info_log;
    saver.inplace_update_support = moptions_.inplace_update_support;
    saver.statistics = moptions_.statistics;
    saver.env_ = env_;
    saver.callback_ = callback;
    saver.is_blob_index = is_blob_index;
    table_->Get(key, &saver, SaveValue);

    *seq = saver.seq;
  }

  // No change to value, since we have not yet found a Put/Delete
  if (!found_final_value && merge_in_progress) {
    *s = Status::MergeInProgress();
  }
  PERF_COUNTER_ADD(get_from_memtable_count, 1);
  return found_final_value;
}

void MemTable::Update(SequenceNumber seq,
                      const Slice& key,
                      const Slice& value) {
  LookupKey lkey(key, seq);
  Slice mem_key = lkey.memtable_key();

  std::unique_ptr<MemTableRep::Iterator> iter(
      table_->GetDynamicPrefixIterator());
  iter->Seek(lkey.internal_key(), mem_key.data());

  if (iter->Valid()) {
    // sequence number since the Seek() call above should have skipped
    // all entries with overly large sequence numbers.
    Slice internal_key, old_value;
    std::tie(internal_key, old_value) = iter->GetKeyValue();
    if (comparator_.comparator.user_comparator()->Equal(
            ExtractUserKey(internal_key), lkey.user_key())) {
      // Correct user key
      const uint64_t tag =
          DecodeFixed64(internal_key.data() + internal_key .size() - 8);
      ValueType type;
      SequenceNumber unused;
      UnPackSequenceAndType(tag, &unused, &type);
      if (type == kTypeValue) {
        uint32_t old_size = static_cast<uint32_t>(old_value.size());
        uint32_t new_size = static_cast<uint32_t>(value.size());

        // Update value, if new value size <= old value size
        if (new_size <= old_size) {
          char* p =
              const_cast<char*>(old_value.data()) - VarintLength(old_size);
          p = EncodeVarint32(p, new_size);
          WriteLock wl(GetLock(lkey.user_key()));
          memcpy(p, value.data(), value.size());
          RecordTick(moptions_.statistics, NUMBER_KEYS_UPDATED);
          return;
        }
      }
    }
  }

  // key doesn't exist
  Add(seq, kTypeValue, key, value);
}

bool MemTable::UpdateCallback(SequenceNumber seq,
                              const Slice& key,
                              const Slice& delta) {
  LookupKey lkey(key, seq);
  Slice memkey = lkey.memtable_key();

  std::unique_ptr<MemTableRep::Iterator> iter(
      table_->GetDynamicPrefixIterator());
  iter->Seek(lkey.internal_key(), memkey.data());

  if (iter->Valid()) {
    // Check that it belongs to same user key.  We do not check the
    // sequence number since the Seek() call above should have skipped
    // all entries with overly large sequence numbers.
    Slice internal_key, old_value;
    std::tie(internal_key, old_value) = iter->GetKeyValue();
    if (comparator_.comparator.user_comparator()->Equal(
            ExtractUserKey(internal_key), lkey.user_key())) {
      // Correct user key
      const uint64_t tag =
          DecodeFixed64(internal_key.data() + internal_key.size() - 8);
      ValueType type;
      uint64_t unused;
      UnPackSequenceAndType(tag, &unused, &type);
      switch (type) {
        case kTypeValue: {
          uint32_t old_size = static_cast<uint32_t>(old_value.size());

          char* old_buffer = const_cast<char*>(old_value.data());
          uint32_t new_inplace_size = old_size;

          std::string merged_value;
          WriteLock wl(GetLock(lkey.user_key()));
          auto status = moptions_.inplace_callback(old_buffer, &new_inplace_size,
                                                   delta, &merged_value);
          if (status == UpdateStatus::UPDATED_INPLACE) {
            // Value already updated by callback.
            assert(new_inplace_size <= old_size);
            if (new_inplace_size < old_size) {
              // overwrite the new inplace size
              char* p =
                const_cast<char*>(old_value.data()) - VarintLength(old_size);
              p = EncodeVarint32(p, new_inplace_size);
              if (p < old_buffer) {
                // shift the value buffer as well.
                memmove(p, old_buffer, new_inplace_size);
              }
            }
            RecordTick(moptions_.statistics, NUMBER_KEYS_UPDATED);
            UpdateFlushState();
            return true;
          } else if (status == UpdateStatus::UPDATED) {
            Add(seq, kTypeValue, key, Slice(merged_value));
            RecordTick(moptions_.statistics, NUMBER_KEYS_WRITTEN);
            UpdateFlushState();
            return true;
          } else if (status == UpdateStatus::UPDATE_FAILED) {
            // No action required. Return.
            UpdateFlushState();
            return true;
          }
        }
        default:
          break;
      }
    }
  }
  // If the latest value is not kTypeValue
  // or key doesn't exist
  return false;
}

size_t MemTable::CountSuccessiveMergeEntries(const LookupKey& key) {
  Slice memkey = key.memtable_key();

  // A total ordered iterator is costly for some memtablerep (prefix aware
  // reps). By passing in the user key, we allow efficient iterator creation.
  // The iterator only needs to be ordered within the same user key.
  std::unique_ptr<MemTableRep::Iterator> iter(
      table_->GetDynamicPrefixIterator());
  iter->Seek(key.internal_key(), memkey.data());

  size_t num_successive_merges = 0;

  for (; iter->Valid(); iter->Next()) {
    Slice internal_key = iter->GetKey();
    if (!comparator_.comparator.user_comparator()->Equal(
            ExtractUserKey(internal_key), key.user_key())) {
      break;
    }

    const uint64_t tag =
        DecodeFixed64(internal_key.data() + internal_key.size() - 8);
    ValueType type;
    uint64_t unused;
    UnPackSequenceAndType(tag, &unused, &type);
    if (type != kTypeMerge) {
      break;
    }

    ++num_successive_merges;
  }

  return num_successive_merges;
}

void MemTable::RefLogContainingPrepSection(uint64_t log) {
  assert(log > 0);
  auto cur = min_prep_log_referenced_.load();
  while ((log < cur || cur == 0) &&
         !min_prep_log_referenced_.compare_exchange_strong(cur, log)) {
    cur = min_prep_log_referenced_.load();
  }
}

uint64_t MemTable::GetMinLogContainingPrepSection() {
  return min_prep_log_referenced_.load();
}

}  // namespace rocksdb<|MERGE_RESOLUTION|>--- conflicted
+++ resolved
@@ -665,13 +665,8 @@
         }
         *(s->merge_in_progress) = true;
         merge_context->PushOperand(
-<<<<<<< HEAD
-            v, s->inplace_update_support == false /* operand_pinned */);
+            value, s->inplace_update_support == false /* operand_pinned */);
         if (merge_operator->ShouldMerge(merge_context->GetOperandsDirectionBackward())) {
-=======
-            value, s->inplace_update_support == false /* operand_pinned */);
-        if (merge_operator->ShouldMerge(merge_context->GetOperands())) {
->>>>>>> 2ba8ac0e
           *(s->status) = MergeHelper::TimedFullMerge(
               merge_operator, s->key->user_key(), nullptr,
               merge_context->GetOperands(), s->value, s->logger, s->statistics,
