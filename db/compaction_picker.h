//  Copyright (c) 2011-present, Facebook, Inc.  All rights reserved.
//  This source code is licensed under both the GPLv2 (found in the
//  COPYING file in the root directory) and Apache 2.0 License
//  (found in the LICENSE.Apache file in the root directory).
//
// Copyright (c) 2011 The LevelDB Authors. All rights reserved.
// Use of this source code is governed by a BSD-style license that can be
// found in the LICENSE file. See the AUTHORS file for names of contributors.

#pragma once

#include <memory>
#include <set>
#include <string>
#include <unordered_set>
#include <vector>

#include "db/compaction.h"
#include "db/version_set.h"
#include "options/cf_options.h"
#include "rocksdb/env.h"
#include "rocksdb/options.h"
#include "rocksdb/status.h"

namespace rocksdb {

class Compaction;
struct CompactionInputFiles;
struct EnvOptions;
class LogBuffer;
class TableCache;
class VersionStorageInfo;

class CompactionPicker {
 public:
  CompactionPicker(TableCache* table_cache, const EnvOptions& env_options,
                   const ImmutableCFOptions& ioptions,
                   const InternalKeyComparator* icmp);
  virtual ~CompactionPicker();

  // Pick level and inputs for a new compaction.
  // Returns nullptr if there is no compaction to be done.
  // Otherwise returns a pointer to a heap-allocated object that
  // describes the compaction.  Caller should delete the result.
  virtual Compaction* PickCompaction(const std::string& cf_name,
                                     const MutableCFOptions& mutable_cf_options,
                                     VersionStorageInfo* vstorage,
                                     LogBuffer* log_buffer) = 0;

  virtual void InitFilesBeingCompact(
      const MutableCFOptions& mutable_cf_options, VersionStorageInfo* vstorage,
      const InternalKey* begin, const InternalKey* end,
      std::unordered_set<uint64_t>* files_being_compact,
      bool enable_lazy_compaction);

  // Return a compaction object for compacting the range [begin,end] in
  // the specified level.  Returns nullptr if there is nothing in that
  // level that overlaps the specified range.  Caller should delete
  // the result.
  //
  // The returned Compaction might not include the whole requested range.
  // In that case, compaction_end will be set to the next key that needs
  // compacting. In case the compaction will compact the whole range,
  // compaction_end will be set to nullptr.
  // Client is responsible for compaction_end storage -- when called,
  // *compaction_end should point to valid InternalKey!
  virtual Compaction* CompactRange(
      const std::string& cf_name, const MutableCFOptions& mutable_cf_options,
      VersionStorageInfo* vstorage, int input_level, int output_level,
      uint32_t output_path_id, uint32_t max_subcompactions,
      const InternalKey* begin, const InternalKey* end,
      InternalKey** compaction_end, bool* manual_conflict,
      const std::unordered_set<uint64_t>* files_being_compact,
      bool enable_lazy_compaction);

  // The maximum allowed output level.  Default value is NumberLevels() - 1.
  virtual int MaxOutputLevel() const { return NumberLevels() - 1; }

  virtual bool NeedsCompaction(const VersionStorageInfo* vstorage) const = 0;

// Sanitize the input set of compaction input files.
// When the input parameters do not describe a valid compaction, the
// function will try to fix the input_files by adding necessary
// files.  If it's not possible to conver an invalid input_files
// into a valid one by adding more files, the function will return a
// non-ok status with specific reason.
#ifndef ROCKSDB_LITE
  Status SanitizeCompactionInputFiles(std::unordered_set<uint64_t>* input_files,
                                      const ColumnFamilyMetaData& cf_meta,
                                      const int output_level) const;
#endif  // ROCKSDB_LITE

  // Free up the files that participated in a compaction
  //
  // Requirement: DB mutex held
  void ReleaseCompactionFiles(Compaction* c, Status status);

  // Returns true if any one of the specified files are being compacted
  bool AreFilesInCompaction(const std::vector<FileMetaData*>& files);

  // Takes a list of CompactionInputFiles and returns a (manual) Compaction
  // object.
  //
  // Caller must provide a set of input files that has been passed through
  // `SanitizeCompactionInputFiles` earlier. The lock should not be released
  // between that call and this one.
  Compaction* CompactFiles(const CompactionOptions& compact_options,
                           const std::vector<CompactionInputFiles>& input_files,
                           int output_level, VersionStorageInfo* vstorage,
                           const MutableCFOptions& mutable_cf_options,
                           uint32_t output_path_id);

  // Converts a set of compaction input file numbers into
  // a list of CompactionInputFiles.
  Status GetCompactionInputsFromFileNumbers(
      std::vector<CompactionInputFiles>* input_files,
      std::unordered_set<uint64_t>* input_set,
      const VersionStorageInfo* vstorage,
      const CompactionOptions& compact_options) const;

  // Is there currently a compaction involving level 0 taking place
  bool IsLevel0CompactionInProgress() const {
    return !level0_compactions_in_progress_.empty();
  }

  // Return true if the passed key range overlap with a compaction output
  // that is currently running.
  bool RangeOverlapWithCompaction(const Slice& smallest_user_key,
                                  const Slice& largest_user_key,
                                  int level) const;

  // Stores the minimal range that covers all entries in inputs in
  // *smallest, *largest.
  // REQUIRES: inputs is not empty
  void GetRange(const CompactionInputFiles& inputs, InternalKey* smallest,
                InternalKey* largest) const;

  // Stores the minimal range that covers all entries in inputs1 and inputs2
  // in *smallest, *largest.
  // REQUIRES: inputs is not empty
  void GetRange(const CompactionInputFiles& inputs1,
                const CompactionInputFiles& inputs2, InternalKey* smallest,
                InternalKey* largest) const;

  // Stores the minimal range that covers all entries in inputs
  // in *smallest, *largest.
  // REQUIRES: inputs is not empty (at least on entry have one file)
  void GetRange(const std::vector<CompactionInputFiles>& inputs,
                InternalKey* smallest, InternalKey* largest) const;

  int NumberLevels() const { return ioptions_.num_levels; }

  // Add more files to the inputs on "level" to make sure that
  // no newer version of a key is compacted to "level+1" while leaving an older
  // version in a "level". Otherwise, any Get() will search "level" first,
  // and will likely return an old/stale value for the key, since it always
  // searches in increasing order of level to find the value. This could
  // also scramble the order of merge operands. This function should be
  // called any time a new Compaction is created, and its inputs_[0] are
  // populated.
  //
  // Will return false if it is impossible to apply this compaction.
  bool ExpandInputsToCleanCut(const std::string& cf_name,
                              VersionStorageInfo* vstorage,
                              CompactionInputFiles* inputs,
                              InternalKey** next_smallest = nullptr);

  // Returns true if any one of the parent files are being compacted
  bool IsRangeInCompaction(VersionStorageInfo* vstorage,
                           const InternalKey* smallest,
                           const InternalKey* largest, int level, int* index);

  // Returns true if the key range that `inputs` files cover overlap with the
  // key range of a currently running compaction.
  bool FilesRangeOverlapWithCompaction(
      const std::vector<CompactionInputFiles>& inputs, int level) const;

  bool SetupOtherInputs(const std::string& cf_name,
                        const MutableCFOptions& mutable_cf_options,
                        VersionStorageInfo* vstorage,
                        CompactionInputFiles* inputs,
                        CompactionInputFiles* output_level_inputs,
                        int* parent_index, int base_index);

  void GetGrandparents(VersionStorageInfo* vstorage,
                       const CompactionInputFiles& inputs,
                       const CompactionInputFiles& output_level_inputs,
                       std::vector<FileMetaData*>* grandparents);

  void PickFilesMarkedForCompaction(const std::string& cf_name,
                                    VersionStorageInfo* vstorage,
                                    int* start_level, int* output_level,
                                    CompactionInputFiles* start_level_inputs);

  bool GetOverlappingL0Files(VersionStorageInfo* vstorage,
                             CompactionInputFiles* start_level_inputs,
                             int output_level, int* parent_index);

  // Register this compaction in the set of running compactions
  void RegisterCompaction(Compaction* c);

  // Remove this compaction from the set of running compactions
  void UnregisterCompaction(Compaction* c);

  std::set<Compaction*>* level0_compactions_in_progress() {
    return &level0_compactions_in_progress_;
  }
  std::unordered_set<Compaction*>* compactions_in_progress() {
    return &compactions_in_progress_;
  }

 protected:
  TableCache* table_cache_;
  const EnvOptions& env_options_;
  const ImmutableCFOptions& ioptions_;

// A helper function to SanitizeCompactionInputFiles() that
// sanitizes "input_files" by adding necessary files.
#ifndef ROCKSDB_LITE
  virtual Status SanitizeCompactionInputFilesForAllLevels(
      std::unordered_set<uint64_t>* input_files,
      const ColumnFamilyMetaData& cf_meta, const int output_level) const;
#endif  // ROCKSDB_LITE

  // Keeps track of all compactions that are running on Level0.
  // Protected by DB mutex
  std::set<Compaction*> level0_compactions_in_progress_;

  // Keeps track of all compactions that are running.
  // Protected by DB mutex
  std::unordered_set<Compaction*> compactions_in_progress_;

  const InternalKeyComparator* const icmp_;
};

class LevelCompactionPicker : public CompactionPicker {
 public:
  LevelCompactionPicker(TableCache* table_cache, const EnvOptions& env_options,
                        const ImmutableCFOptions& ioptions,
                        const InternalKeyComparator* icmp)
      : CompactionPicker(table_cache, env_options, ioptions, icmp) {}
  virtual Compaction* PickCompaction(const std::string& cf_name,
                                     const MutableCFOptions& mutable_cf_options,
                                     VersionStorageInfo* vstorage,
                                     LogBuffer* log_buffer) override;

  virtual bool NeedsCompaction(
      const VersionStorageInfo* vstorage) const override;
};

#ifndef ROCKSDB_LITE
<<<<<<< HEAD
class FIFOCompactionPicker : public CompactionPicker {
 public:
  FIFOCompactionPicker(TableCache* table_cache, const EnvOptions& env_options,
                       const ImmutableCFOptions& ioptions,
                       const InternalKeyComparator* icmp)
      : CompactionPicker(table_cache, env_options, ioptions, icmp) {}

  virtual Compaction* PickCompaction(const std::string& cf_name,
                                     const MutableCFOptions& mutable_cf_options,
                                     VersionStorageInfo* version,
                                     LogBuffer* log_buffer) override;

  virtual Compaction* CompactRange(
      const std::string& cf_name, const MutableCFOptions& mutable_cf_options,
      VersionStorageInfo* vstorage, int input_level, int output_level,
      uint32_t output_path_id, uint32_t max_subcompactions,
      const InternalKey* begin, const InternalKey* end,
      InternalKey** compaction_end, bool* manual_conflict,
      const std::unordered_set<uint64_t>* files_being_compact,
      bool enable_lazy_compaction) override;

  // The maximum allowed output level.  Always returns 0.
  virtual int MaxOutputLevel() const override { return 0; }

  virtual bool NeedsCompaction(
      const VersionStorageInfo* vstorage) const override;

 private:
  Compaction* PickTTLCompaction(const std::string& cf_name,
                                const MutableCFOptions& mutable_cf_options,
                                VersionStorageInfo* version,
                                LogBuffer* log_buffer);

  Compaction* PickSizeCompaction(const std::string& cf_name,
                                 const MutableCFOptions& mutable_cf_options,
                                 VersionStorageInfo* version,
                                 LogBuffer* log_buffer);
};

=======
>>>>>>> 641fae60
class NullCompactionPicker : public CompactionPicker {
 public:
  NullCompactionPicker(TableCache* table_cache, const EnvOptions& env_options,
                       const ImmutableCFOptions& ioptions,
                       const InternalKeyComparator* icmp)
      : CompactionPicker(table_cache, env_options, ioptions, icmp) {}
  virtual ~NullCompactionPicker() {}

  // Always return "nullptr"
  Compaction* PickCompaction(const std::string& /*cf_name*/,
                             const MutableCFOptions& /*mutable_cf_options*/,
                             VersionStorageInfo* /*vstorage*/,
                             LogBuffer* /*log_buffer*/) override {
    return nullptr;
  }

  // Always return "nullptr"
  Compaction* CompactRange(
      const std::string& /*cf_name*/,
      const MutableCFOptions& /*mutable_cf_options*/,
      VersionStorageInfo* /*vstorage*/, int /*input_level*/,
      int /*output_level*/, uint32_t /*output_path_id*/,
      uint32_t /*max_subcompactions*/, const InternalKey* /*begin*/,
      const InternalKey* /*end*/, InternalKey** /*compaction_end*/,
      bool* /*manual_conflict*/,
      const std::unordered_set<uint64_t>* /*files_being_compact*/,
      bool /*enable_lazy_compaction*/) override {
    return nullptr;
  }

  // Always returns false.
  virtual bool NeedsCompaction(
      const VersionStorageInfo* /*vstorage*/) const override {
    return false;
  }
};
#endif  // !ROCKSDB_LITE

bool FindIntraL0Compaction(const std::vector<FileMetaData*>& level_files,
                           size_t min_files_to_compact,
                           uint64_t max_compact_bytes_per_del_file,
                           CompactionInputFiles* comp_inputs);

CompressionType GetCompressionType(const ImmutableCFOptions& ioptions,
                                   const VersionStorageInfo* vstorage,
                                   const MutableCFOptions& mutable_cf_options,
                                   int level, int base_level,
                                   const bool enable_compression = true);

CompressionOptions GetCompressionOptions(const ImmutableCFOptions& ioptions,
                                         const VersionStorageInfo* vstorage,
                                         int level,
                                         const bool enable_compression = true);

}  // namespace rocksdb<|MERGE_RESOLUTION|>--- conflicted
+++ resolved
@@ -249,48 +249,7 @@
 };
 
 #ifndef ROCKSDB_LITE
-<<<<<<< HEAD
-class FIFOCompactionPicker : public CompactionPicker {
- public:
-  FIFOCompactionPicker(TableCache* table_cache, const EnvOptions& env_options,
-                       const ImmutableCFOptions& ioptions,
-                       const InternalKeyComparator* icmp)
-      : CompactionPicker(table_cache, env_options, ioptions, icmp) {}
-
-  virtual Compaction* PickCompaction(const std::string& cf_name,
-                                     const MutableCFOptions& mutable_cf_options,
-                                     VersionStorageInfo* version,
-                                     LogBuffer* log_buffer) override;
-
-  virtual Compaction* CompactRange(
-      const std::string& cf_name, const MutableCFOptions& mutable_cf_options,
-      VersionStorageInfo* vstorage, int input_level, int output_level,
-      uint32_t output_path_id, uint32_t max_subcompactions,
-      const InternalKey* begin, const InternalKey* end,
-      InternalKey** compaction_end, bool* manual_conflict,
-      const std::unordered_set<uint64_t>* files_being_compact,
-      bool enable_lazy_compaction) override;
-
-  // The maximum allowed output level.  Always returns 0.
-  virtual int MaxOutputLevel() const override { return 0; }
-
-  virtual bool NeedsCompaction(
-      const VersionStorageInfo* vstorage) const override;
-
- private:
-  Compaction* PickTTLCompaction(const std::string& cf_name,
-                                const MutableCFOptions& mutable_cf_options,
-                                VersionStorageInfo* version,
-                                LogBuffer* log_buffer);
-
-  Compaction* PickSizeCompaction(const std::string& cf_name,
-                                 const MutableCFOptions& mutable_cf_options,
-                                 VersionStorageInfo* version,
-                                 LogBuffer* log_buffer);
-};
-
-=======
->>>>>>> 641fae60
+
 class NullCompactionPicker : public CompactionPicker {
  public:
   NullCompactionPicker(TableCache* table_cache, const EnvOptions& env_options,
