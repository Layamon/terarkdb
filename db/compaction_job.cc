--- conflicted
+++ resolved
@@ -773,6 +773,7 @@
         output.meta.raw_value_size = tp->raw_value_size;
         output.meta.raw_key_size = tp->raw_key_size;
         output.meta.prop.purpose = tp->purpose;
+        output.meta.prop.max_read_amp = tp->max_read_amp;
         output.meta.prop.read_amp = tp->read_amp;
         output.meta.prop.dependence = tp->dependence;
         output.meta.prop.inheritance_chain = tp->inheritance_chain;
@@ -2201,18 +2202,11 @@
       collectors, cfd->GetID(), cfd->GetName(), sub_compact->outfile.get(),
       sub_compact->compaction->output_compression(),
       sub_compact->compaction->output_compression_opts(),
-<<<<<<< HEAD
-      sub_compact->compaction->output_level(), &sub_compact->compression_dict,
-      skip_filters, false /* ignore_key_type */, output_file_creation_time,
-      0 /* oldest_key_time */,
-      sub_compact->compaction->compaction_type() == kMapCompaction
-          ? kMapSst : kEssenceSst));
-=======
       sub_compact->compaction->output_level(), c->compaction_load(),
       &sub_compact->compression_dict, skip_filters, false /* ignore_key_type */,
       output_file_creation_time, 0 /* oldest_key_time */,
-      sub_compact->compaction->map_compaction() ? kMapSst : kEssenceSst));
->>>>>>> 76a74d36
+      sub_compact->compaction->compaction_type() == kMapCompaction
+          ? kMapSst : kEssenceSst));
   LogFlush(db_options_.info_log);
   return s;
 }
