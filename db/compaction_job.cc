//  Copyright (c) 2011-present, Facebook, Inc.  All rights reserved.
//  This source code is licensed under both the GPLv2 (found in the
//  COPYING file in the root directory) and Apache 2.0 License
//  (found in the LICENSE.Apache file in the root directory).
//
// Copyright (c) 2011 The LevelDB Authors. All rights reserved.
// Use of this source code is governed by a BSD-style license that can be
// found in the LICENSE file. See the AUTHORS file for names of contributors.

#include "db/compaction_job.h"

#ifndef __STDC_FORMAT_MACROS
#define __STDC_FORMAT_MACROS
#endif

#include <inttypes.h>
#include <algorithm>
#include <functional>
#include <list>
#include <memory>
#include <random>
#include <set>
#include <thread>
#include <utility>
#include <vector>

#include "db/builder.h"
#include "db/db_impl.h"
#include "db/db_iter.h"
#include "db/dbformat.h"
#include "db/error_handler.h"
#include "db/event_helpers.h"
#include "db/log_reader.h"
#include "db/log_writer.h"
#include "db/map_builder.h"
#include "db/memtable.h"
#include "db/memtable_list.h"
#include "db/merge_context.h"
#include "db/merge_helper.h"
#include "db/range_del_aggregator.h"
#include "db/version_set.h"
#include "monitoring/iostats_context_imp.h"
#include "monitoring/perf_context_imp.h"
#include "monitoring/thread_status_util.h"
#include "port/port.h"
#include "rocksdb/db.h"
#include "rocksdb/env.h"
#include "rocksdb/statistics.h"
#include "rocksdb/status.h"
#include "rocksdb/table.h"
#include "table/block.h"
#include "table/block_based_table_factory.h"
#include "table/merging_iterator.h"
#include "table/table_builder.h"
#include "util/coding.h"
#include "util/file_reader_writer.h"
#include "util/filename.h"
#include "util/log_buffer.h"
#include "util/logging.h"
#include "util/mutexlock.h"
#include "util/random.h"
#include "util/sst_file_manager_impl.h"
#include "util/stop_watch.h"
#include "util/string_util.h"
#include "util/sync_point.h"

namespace rocksdb {

const char* GetCompactionReasonString(CompactionReason compaction_reason) {
  switch (compaction_reason) {
    case CompactionReason::kUnknown:
      return "Unknown";
    case CompactionReason::kLevelL0FilesNum:
      return "LevelL0FilesNum";
    case CompactionReason::kLevelMaxLevelSize:
      return "LevelMaxLevelSize";
    case CompactionReason::kUniversalSizeAmplification:
      return "UniversalSizeAmplification";
    case CompactionReason::kUniversalSizeRatio:
      return "UniversalSizeRatio";
    case CompactionReason::kUniversalSortedRunNum:
      return "UniversalSortedRunNum";
    case CompactionReason::kFIFOMaxSize:
      return "FIFOMaxSize";
    case CompactionReason::kFIFOReduceNumFiles:
      return "FIFOReduceNumFiles";
    case CompactionReason::kFIFOTtl:
      return "FIFOTtl";
    case CompactionReason::kManualCompaction:
      return "ManualCompaction";
    case CompactionReason::kFilesMarkedForCompaction:
      return "FilesMarkedForCompaction";
    case CompactionReason::kBottommostFiles:
      return "BottommostFiles";
    case CompactionReason::kTtl:
      return "Ttl";
    case CompactionReason::kFlush:
      return "Flush";
    case CompactionReason::kExternalSstIngestion:
      return "ExternalSstIngestion";
    case CompactionReason::kCompositeAmplification:
      return "CompositeAmplification";
    case CompactionReason::kTrivialMoveLevel:
      return "TrivialMoveLevel";
    case CompactionReason::kNumOfReasons:
      // fall through
    default:
      assert(false);
      return "Invalid";
  }
}

// Maintains state for each sub-compaction
struct CompactionJob::SubcompactionState {
  const Compaction* compaction;
  std::unique_ptr<CompactionIterator> c_iter;

  // The boundaries of the key-range this compaction is interested in. No two
  // subcompactions may have overlapping key-ranges.
  // 'start' is inclusive, 'end' is exclusive, and nullptr means unbounded
  const Slice *start, *end;

  // actual range for this subcompaction
  InternalKey actual_start, actual_end;

  // The return status of this subcompaction
  Status status;

  // Files produced by this subcompaction
  struct Output {
    FileMetaData meta;
    bool finished;
    std::shared_ptr<const TableProperties> table_properties;
  };

  // State kept for output being generated
  std::vector<Output> outputs;
  std::unique_ptr<WritableFileWriter> outfile;
  std::unique_ptr<TableBuilder> builder;
  Output* current_output() {
    if (outputs.empty()) {
      // This subcompaction's outptut could be empty if compaction was aborted
      // before this subcompaction had a chance to generate any output files.
      // When subcompactions are executed sequentially this is more likely and
      // will be particulalry likely for the later subcompactions to be empty.
      // Once they are run in parallel however it should be much rarer.
      return nullptr;
    } else {
      return &outputs.back();
    }
  }

  uint64_t current_output_file_size;

  // State during the subcompaction
  uint64_t total_bytes;
  uint64_t num_input_records;
  uint64_t num_output_records;
  CompactionJobStats compaction_job_stats;
  uint64_t approx_size;
  // An index that used to speed up ShouldStopBefore().
  size_t grandparent_index = 0;
  // The number of bytes overlapping between the current output and
  // grandparent files used in ShouldStopBefore().
  uint64_t overlapped_bytes = 0;
  // A flag determine whether the key has been seen in ShouldStopBefore()
  bool seen_key = false;
  std::string compression_dict;

  SubcompactionState(Compaction* c, const Slice* _start, const Slice* _end,
                     uint64_t size = 0)
      : compaction(c),
        start(_start),
        end(_end),
        outfile(nullptr),
        builder(nullptr),
        current_output_file_size(0),
        total_bytes(0),
        num_input_records(0),
        num_output_records(0),
        approx_size(size),
        grandparent_index(0),
        overlapped_bytes(0),
        seen_key(false),
        compression_dict() {
    assert(compaction != nullptr);
  }

  SubcompactionState(SubcompactionState&& o) { *this = std::move(o); }

  SubcompactionState& operator=(SubcompactionState&& o) {
    compaction = std::move(o.compaction);
    start = std::move(o.start);
    end = std::move(o.end);
    actual_start = std::move(o.actual_start);
    actual_end = std::move(o.actual_end);
    status = std::move(o.status);
    outputs = std::move(o.outputs);
    outfile = std::move(o.outfile);
    builder = std::move(o.builder);
    current_output_file_size = std::move(o.current_output_file_size);
    total_bytes = std::move(o.total_bytes);
    num_input_records = std::move(o.num_input_records);
    num_output_records = std::move(o.num_output_records);
    compaction_job_stats = std::move(o.compaction_job_stats);
    approx_size = std::move(o.approx_size);
    grandparent_index = std::move(o.grandparent_index);
    overlapped_bytes = std::move(o.overlapped_bytes);
    seen_key = std::move(o.seen_key);
    compression_dict = std::move(o.compression_dict);
    return *this;
  }

  // Because member std::unique_ptrs do not have these.
  SubcompactionState(const SubcompactionState&) = delete;

  SubcompactionState& operator=(const SubcompactionState&) = delete;

  // Returns true iff we should stop building the current output
  // before processing "internal_key".
  bool ShouldStopBefore(const Slice& internal_key, uint64_t curr_file_size) {
    const InternalKeyComparator* icmp =
        &compaction->column_family_data()->internal_comparator();
    const std::vector<FileMetaData*>& grandparents = compaction->grandparents();

    // Scan to find earliest grandparent file that contains key.
    while (grandparent_index < grandparents.size() &&
           icmp->Compare(internal_key,
                         grandparents[grandparent_index]->largest.Encode()) >
               0) {
      if (seen_key) {
        overlapped_bytes += grandparents[grandparent_index]->fd.GetFileSize();
      }
      assert(grandparent_index + 1 >= grandparents.size() ||
             icmp->Compare(
                 grandparents[grandparent_index]->largest,
                 grandparents[grandparent_index + 1]->smallest) <= 0);
      grandparent_index++;
    }
    seen_key = true;

    if (overlapped_bytes + curr_file_size >
        compaction->max_compaction_bytes()) {
      // Too much overlap for current output; start new output
      overlapped_bytes = 0;
      return true;
    }

    return false;
  }
};

// Maintains state for the entire compaction
struct CompactionJob::CompactionState {
  Compaction* const compaction;

  // REQUIRED: subcompaction states are stored in order of increasing
  // key-range
  std::vector<CompactionJob::SubcompactionState> sub_compact_states;
  Status status;

  uint64_t total_bytes;
  uint64_t num_input_records;
  uint64_t num_output_records;

  explicit CompactionState(Compaction* c)
      : compaction(c),
        total_bytes(0),
        num_input_records(0),
        num_output_records(0) {}

  size_t NumOutputFiles() {
    size_t total = 0;
    for (auto& s : sub_compact_states) {
      total += s.outputs.size();
    }
    return total;
  }

  Slice SmallestUserKey() {
    for (const auto& sub_compact_state : sub_compact_states) {
      if (!sub_compact_state.outputs.empty() &&
          sub_compact_state.outputs[0].finished) {
        return sub_compact_state.outputs[0].meta.smallest.user_key();
      }
    }
    // If there is no finished output, return an empty slice.
    return Slice(nullptr, 0);
  }

  Slice LargestUserKey() {
    for (auto it = sub_compact_states.rbegin(); it < sub_compact_states.rend();
         ++it) {
      if (!it->outputs.empty() && it->current_output()->finished) {
        assert(it->current_output() != nullptr);
        return it->current_output()->meta.largest.user_key();
      }
    }
    // If there is no finished output, return an empty slice.
    return Slice(nullptr, 0);
  }
};

void CompactionJob::AggregateStatistics() {
  for (SubcompactionState& sc : compact_->sub_compact_states) {
    compact_->total_bytes += sc.total_bytes;
    compact_->num_input_records += sc.num_input_records;
    compact_->num_output_records += sc.num_output_records;
  }
  if (compaction_job_stats_) {
    for (SubcompactionState& sc : compact_->sub_compact_states) {
      compaction_job_stats_->Add(sc.compaction_job_stats);
    }
  }
}

CompactionJob::CompactionJob(
    int job_id, Compaction* compaction, const ImmutableDBOptions& db_options,
    const EnvOptions env_options, VersionSet* versions,
    const std::atomic<bool>* shutting_down,
    const SequenceNumber preserve_deletes_seqnum, LogBuffer* log_buffer,
    Directory* db_directory, Directory* output_directory, Statistics* stats,
    InstrumentedMutex* db_mutex, ErrorHandler* db_error_handler,
    std::vector<SequenceNumber> existing_snapshots,
    SequenceNumber earliest_write_conflict_snapshot,
    const SnapshotChecker* snapshot_checker, std::shared_ptr<Cache> table_cache,
    EventLogger* event_logger, bool paranoid_file_checks, bool measure_io_stats,
    const std::string& dbname, CompactionJobStats* compaction_job_stats)
    : job_id_(job_id),
      compact_(new CompactionState(compaction)),
      compaction_job_stats_(compaction_job_stats),
      compaction_stats_(compaction->compaction_reason(), 1),
      dbname_(dbname),
      db_options_(db_options),
      env_options_(env_options),
      env_(db_options.env),
      env_options_for_read_(
          env_->OptimizeForCompactionTableRead(env_options, db_options_)),
      versions_(versions),
      shutting_down_(shutting_down),
      preserve_deletes_seqnum_(preserve_deletes_seqnum),
      log_buffer_(log_buffer),
      db_directory_(db_directory),
      output_directory_(output_directory),
      stats_(stats),
      db_mutex_(db_mutex),
      db_error_handler_(db_error_handler),
      existing_snapshots_(std::move(existing_snapshots)),
      earliest_write_conflict_snapshot_(earliest_write_conflict_snapshot),
      snapshot_checker_(snapshot_checker),
      table_cache_(std::move(table_cache)),
      event_logger_(event_logger),
      bottommost_level_(false),
      paranoid_file_checks_(paranoid_file_checks),
      measure_io_stats_(measure_io_stats),
      write_hint_(Env::WLTH_NOT_SET) {
  assert(log_buffer_ != nullptr);
  const auto* cfd = compact_->compaction->column_family_data();
  ThreadStatusUtil::SetColumnFamily(cfd, cfd->ioptions()->env,
                                    db_options_.enable_thread_tracking);
  ThreadStatusUtil::SetThreadOperation(ThreadStatus::OP_COMPACTION);
  ReportStartedCompaction(compaction);
}

CompactionJob::~CompactionJob() {
  assert(compact_ == nullptr);
  ThreadStatusUtil::ResetThreadStatus();
}

void CompactionJob::ReportStartedCompaction(Compaction* compaction) {
  const auto* cfd = compact_->compaction->column_family_data();
  ThreadStatusUtil::SetColumnFamily(cfd, cfd->ioptions()->env,
                                    db_options_.enable_thread_tracking);

  ThreadStatusUtil::SetThreadOperationProperty(ThreadStatus::COMPACTION_JOB_ID,
                                               job_id_);

  ThreadStatusUtil::SetThreadOperationProperty(
      ThreadStatus::COMPACTION_INPUT_OUTPUT_LEVEL,
      (static_cast<uint64_t>(compact_->compaction->start_level()) << 32) +
          compact_->compaction->output_level());

  // In the current design, a CompactionJob is always created
  // for non-trivial compaction.
  assert(compaction->IsTrivialMove() == false ||
         compaction->is_manual_compaction() == true);

  ThreadStatusUtil::SetThreadOperationProperty(
      ThreadStatus::COMPACTION_PROP_FLAGS,
      compaction->is_manual_compaction() +
          (compaction->deletion_compaction() << 1));

  ThreadStatusUtil::SetThreadOperationProperty(
      ThreadStatus::COMPACTION_TOTAL_INPUT_BYTES,
      compaction->CalculateTotalInputSize());

  IOSTATS_RESET(bytes_written);
  IOSTATS_RESET(bytes_read);
  ThreadStatusUtil::SetThreadOperationProperty(
      ThreadStatus::COMPACTION_BYTES_WRITTEN, 0);
  ThreadStatusUtil::SetThreadOperationProperty(
      ThreadStatus::COMPACTION_BYTES_READ, 0);

  // Set the thread operation after operation properties
  // to ensure GetThreadList() can always show them all together.
  ThreadStatusUtil::SetThreadOperation(ThreadStatus::OP_COMPACTION);

  if (compaction_job_stats_) {
    compaction_job_stats_->is_manual_compaction =
        compaction->is_manual_compaction();
  }
}

void CompactionJob::Prepare() {
  AutoThreadOperationStageUpdater stage_updater(
      ThreadStatus::STAGE_COMPACTION_PREPARE);

  // Generate file_levels_ for compaction berfore making Iterator
  auto* c = compact_->compaction;
  assert(c->column_family_data() != nullptr);
  assert(c->column_family_data()->current()->storage_info()->NumLevelFiles(
             compact_->compaction->level()) > 0);

  write_hint_ =
      c->column_family_data()->CalculateSSTWriteHint(c->output_level());
  // Is this compaction producing files at the bottommost level?
  bottommost_level_ = c->bottommost_level();

  if (!c->input_range().empty()) {
    auto& input_range = c->input_range();
    assert(input_range.size() <= c->max_subcompactions());
    boundaries_.resize(input_range.size() * 2);
    auto uc = c->column_family_data()->user_comparator();
    for (size_t i = 0; i < input_range.size(); i++) {
      Slice* start = &boundaries_[i * 2];
      Slice* end = &boundaries_[i * 2 + 1];
      *start = input_range[i].start;
      *end = input_range[i].limit;
      assert(input_range[i].include_start);
      if (uc->Compare(*start, c->GetSmallestUserKey()) == 0) {
        start = nullptr;
      }
      if (input_range[i].include_limit) {
        assert(uc->Compare(*end, c->GetLargestUserKey()) == 0);
        end = nullptr;
      }
      compact_->sub_compact_states.emplace_back(c, start, end);
    }
  } else if (c->ShouldFormSubcompactions()) {
    const uint64_t start_micros = env_->NowMicros();
    GenSubcompactionBoundaries();
    MeasureTime(stats_, SUBCOMPACTION_SETUP_TIME,
                env_->NowMicros() - start_micros);

    assert(sizes_.size() == boundaries_.size() + 1);

    for (size_t i = 0; i <= boundaries_.size(); i++) {
      Slice* start = i == 0 ? nullptr : &boundaries_[i - 1];
      Slice* end = i == boundaries_.size() ? nullptr : &boundaries_[i];
      compact_->sub_compact_states.emplace_back(c, start, end, sizes_[i]);
    }
    MeasureTime(stats_, NUM_SUBCOMPACTIONS_SCHEDULED,
                compact_->sub_compact_states.size());
  } else {
    compact_->sub_compact_states.emplace_back(c, nullptr, nullptr);
  }
}

struct RangeWithSize {
  Range range;
  uint64_t size;

  RangeWithSize(const Slice& a, const Slice& b, uint64_t s = 0)
      : range(a, b), size(s) {}
};

// Generates a histogram representing potential divisions of key ranges from
// the input. It adds the starting and/or ending keys of certain input files
// to the working set and then finds the approximate size of data in between
// each consecutive pair of slices. Then it divides these ranges into
// consecutive groups such that each group has a similar size.
void CompactionJob::GenSubcompactionBoundaries() {
  auto* c = compact_->compaction;
  auto* cfd = c->column_family_data();
  const Comparator* cfd_comparator = cfd->user_comparator();
  std::vector<Slice> bounds;
  int start_lvl = c->start_level();
  int out_lvl = c->output_level();

  // Add the starting and/or ending key of certain input files as a potential
  // boundary
  for (size_t lvl_idx = 0; lvl_idx < c->num_input_levels(); lvl_idx++) {
    int lvl = c->level(lvl_idx);
    if (lvl >= start_lvl && lvl <= out_lvl) {
      const LevelFilesBrief* flevel = c->input_levels(lvl_idx);
      size_t num_files = flevel->num_files;

      if (num_files == 0) {
        continue;
      }

      if (lvl == 0) {
        // For level 0 add the starting and ending key of each file since the
        // files may have greatly differing key ranges (not range-partitioned)
        for (size_t i = 0; i < num_files; i++) {
          bounds.emplace_back(flevel->files[i].smallest_key);
          bounds.emplace_back(flevel->files[i].largest_key);
        }
      } else {
        // For all other levels add the smallest/largest key in the level to
        // encompass the range covered by that level
        bounds.emplace_back(flevel->files[0].smallest_key);
        bounds.emplace_back(flevel->files[num_files - 1].largest_key);
        if (lvl == out_lvl) {
          // For the last level include the starting keys of all files since
          // the last level is the largest and probably has the widest key
          // range. Since it's range partitioned, the ending key of one file
          // and the starting key of the next are very close (or identical).
          for (size_t i = 1; i < num_files; i++) {
            bounds.emplace_back(flevel->files[i].smallest_key);
          }
        }
        for (size_t i = 0; i < num_files; i++) {
          if (flevel->files[i].file_metadata->sst_purpose == kMapSst) {
            auto& depend_files =
                c->input_version()->storage_info()->depend_files();
            for (auto depend : flevel->files[i].file_metadata->sst_depend) {
              auto find = depend_files.find(depend);
              if (find == depend_files.end()) {
                assert(false);
                continue;
              }
              bounds.emplace_back(find->second->smallest.Encode());
              bounds.emplace_back(find->second->largest.Encode());
            }
          }
        }
      }
    }
  }

  std::sort(bounds.begin(), bounds.end(),
            [cfd_comparator](const Slice& a, const Slice& b) -> bool {
              return cfd_comparator->Compare(ExtractUserKey(a),
                                             ExtractUserKey(b)) < 0;
            });
  // Remove duplicated entries from bounds
  bounds.erase(
      std::unique(bounds.begin(), bounds.end(),
                  [cfd_comparator](const Slice& a, const Slice& b) -> bool {
                    return cfd_comparator->Compare(ExtractUserKey(a),
                                                   ExtractUserKey(b)) == 0;
                  }),
      bounds.end());

  // Combine consecutive pairs of boundaries into ranges with an approximate
  // size of data covered by keys in that range
  uint64_t sum = 0;
  std::vector<RangeWithSize> ranges;
  // Get input version from CompactionState since it's already referenced
  // earlier in SetInputVersioCompaction::SetInputVersion and will not change
  // when db_mutex_ is released below
  auto* v = compact_->compaction->input_version();
  for (auto it = bounds.begin();;) {
    const Slice a = *it;
    it++;

    if (it == bounds.end()) {
      break;
    }

    const Slice b = *it;

    // ApproximateSize could potentially create table reader iterator to seek
    // to the index block and may incur I/O cost in the process. Unlock db
    // mutex to reduce contention
    db_mutex_->Unlock();
    uint64_t size = versions_->ApproximateSize(v, a, b, start_lvl, out_lvl + 1);
    db_mutex_->Lock();
    ranges.emplace_back(a, b, size);
    sum += size;
  }

  // Group the ranges into subcompactions
  const double min_file_fill_percent = 4.0 / 5;
  int base_level = v->storage_info()->base_level();
  uint64_t max_output_files = static_cast<uint64_t>(std::ceil(
      sum / min_file_fill_percent /
      MaxFileSizeForLevel(*(c->mutable_cf_options()), out_lvl,
          c->immutable_cf_options()->compaction_style, base_level,
          c->immutable_cf_options()->level_compaction_dynamic_level_bytes)));
  uint64_t subcompactions =
      std::min({static_cast<uint64_t>(ranges.size()),
                static_cast<uint64_t>(c->max_subcompactions()),
                max_output_files});

  if (subcompactions > 1) {
    double mean = sum * 1.0 / subcompactions;
    // Greedily add ranges to the subcompaction until the sum of the ranges'
    // sizes becomes >= the expected mean size of a subcompaction
    sum = 0;
    for (size_t i = 0; i < ranges.size() - 1; i++) {
      sum += ranges[i].size;
      if (subcompactions == 1) {
        // If there's only one left to schedule then it goes to the end so no
        // need to put an end boundary
        continue;
      }
      if (sum >= mean) {
        boundaries_.emplace_back(ExtractUserKey(ranges[i].range.limit));
        sizes_.emplace_back(sum);
        subcompactions--;
        sum = 0;
      }
    }
    sizes_.emplace_back(sum + ranges.back().size);
  } else {
    // Only one range so its size is the total sum of sizes computed above
    sizes_.emplace_back(sum);
  }
}

Status CompactionJob::Run() {
  AutoThreadOperationStageUpdater stage_updater(
      ThreadStatus::STAGE_COMPACTION_RUN);
  TEST_SYNC_POINT("CompactionJob::Run():Start");
  log_buffer_->FlushBufferToLog();
  LogCompaction();

  const size_t num_threads = compact_->sub_compact_states.size();
  assert(num_threads > 0);
  const uint64_t start_micros = env_->NowMicros();

  // Launch a thread for each of subcompactions 1...num_threads-1
  std::vector<port::Thread> thread_pool;
  // map compact don't need multithreads
  assert(compact_->compaction->compaction_purpose() != kMapSst ||
         (compact_->sub_compact_states.size() == 1 &&
          compact_->compaction->input_range().empty()));
  thread_pool.reserve(num_threads - 1);
  for (size_t i = 1; i < compact_->sub_compact_states.size(); i++) {
    thread_pool.emplace_back(&CompactionJob::ProcessKeyValueCompaction, this,
                             &compact_->sub_compact_states[i]);
  }

  // Always schedule the first subcompaction (whether or not there are also
  // others) in the current thread to be efficient with resources
  ProcessKeyValueCompaction(&compact_->sub_compact_states[0]);

  // Wait for all other threads (if there are any) to finish execution
  for (auto& thread : thread_pool) {
    thread.join();
  }

  compaction_stats_.micros = env_->NowMicros() - start_micros;
  MeasureTime(stats_, COMPACTION_TIME, compaction_stats_.micros);

  TEST_SYNC_POINT("CompactionJob::Run:BeforeVerify");

  // Check if any thread encountered an error during execution
  Status status;
  for (const auto& state : compact_->sub_compact_states) {
    if (!state.status.ok()) {
      status = state.status;
      break;
    }
  }

  if (status.ok() && output_directory_) {
    status = output_directory_->Fsync();
  }

  if (status.ok()) {
    thread_pool.clear();
    std::vector<const FileMetaData*> files_meta;
    for (const auto& state : compact_->sub_compact_states) {
      for (const auto& output : state.outputs) {
        files_meta.emplace_back(&output.meta);
      }
    }
    ColumnFamilyData* cfd = compact_->compaction->column_family_data();
    auto prefix_extractor =
        compact_->compaction->mutable_cf_options()->prefix_extractor.get();
    std::atomic<size_t> next_file_meta_idx(0);
    auto verify_table = [&](Status& output_status) {
      while (true) {
        size_t file_idx = next_file_meta_idx.fetch_add(1);
        if (file_idx >= files_meta.size()) {
          break;
        }
        // Use empty depend files to disable map or link sst forward calls.
        // depend files will build in InstallCompactionResults
        DependFileMap empty_depend_files;
        // Verify that the table is usable
        // We set for_compaction to false and don't OptimizeForCompactionTableRead
        // here because this is a special case after we finish the table building
        // No matter whether use_direct_io_for_flush_and_compaction is true,
        // we will regard this verification as user reads since the goal is
        // to cache it here for further user reads
        InternalIterator* iter = cfd->table_cache()->NewIterator(
            ReadOptions(), env_options_, cfd->internal_comparator(),
            *files_meta[file_idx], empty_depend_files,
            nullptr /* range_del_agg */, prefix_extractor, nullptr,
            cfd->internal_stats()->GetFileReadHist(
                compact_->compaction->output_level()),
            false, nullptr /* arena */, false /* skip_filters */,
            compact_->compaction->output_level());
        auto s = iter->status();

        if (s.ok() && paranoid_file_checks_) {
          for (iter->SeekToFirst(); iter->Valid(); iter->Next()) {}
          s = iter->status();
        }

        delete iter;

        if (!s.ok()) {
          output_status = s;
          break;
        }
      }
    };
    for (size_t i = 1; i < compact_->sub_compact_states.size(); i++) {
      thread_pool.emplace_back(verify_table,
                               std::ref(compact_->sub_compact_states[i].status));
    }
    verify_table(compact_->sub_compact_states[0].status);
    for (auto& thread : thread_pool) {
      thread.join();
    }
    for (const auto& state : compact_->sub_compact_states) {
      if (!state.status.ok()) {
        status = state.status;
        break;
      }
    }
  }

  // Finish up all book-keeping to unify the subcompaction results
  AggregateStatistics();
  UpdateCompactionStats();
  RecordCompactionIOStats();
  LogFlush(db_options_.info_log);
  TEST_SYNC_POINT("CompactionJob::Run():End");

  compact_->status = status;
  return status;
}

Status CompactionJob::Install(const MutableCFOptions& mutable_cf_options) {
  AutoThreadOperationStageUpdater stage_updater(
      ThreadStatus::STAGE_COMPACTION_INSTALL);
  db_mutex_->AssertHeld();
  Status status = compact_->status;
  ColumnFamilyData* cfd = compact_->compaction->column_family_data();
  cfd->internal_stats()->AddCompactionStats(
    compact_->compaction->output_level(), compaction_stats_);

  if (status.ok()) {
    status = InstallCompactionResults(mutable_cf_options);
  }
  VersionStorageInfo::LevelSummaryStorage tmp;
  auto vstorage = cfd->current()->storage_info();
  const auto& stats = compaction_stats_;

  double read_write_amp = 0.0;
  double write_amp = 0.0;
  double bytes_read_per_sec = 0;
  double bytes_written_per_sec = 0;

  if (stats.bytes_read_non_output_levels > 0) {
    read_write_amp = (stats.bytes_written + stats.bytes_read_output_level +
                      stats.bytes_read_non_output_levels) /
                     static_cast<double>(stats.bytes_read_non_output_levels);
    write_amp = stats.bytes_written /
                static_cast<double>(stats.bytes_read_non_output_levels);
  }
  if (stats.micros > 0) {
    bytes_read_per_sec =
        (stats.bytes_read_non_output_levels + stats.bytes_read_output_level) /
        static_cast<double>(stats.micros);
    bytes_written_per_sec =
        stats.bytes_written / static_cast<double>(stats.micros);
  }

  ROCKS_LOG_BUFFER(
      log_buffer_,
      "[%s] compacted to: %s, MB/sec: %.1f rd, %.1f wr, level %d, "
      "files in(%d, %d) out(%d) "
      "MB in(%.1f, %.1f) out(%.1f), read-write-amplify(%.1f) "
      "write-amplify(%.1f) %s, records in: %" PRIu64
      ", records dropped: %" PRIu64 " output_compression: %s\n",
      cfd->GetName().c_str(), vstorage->LevelSummary(&tmp), bytes_read_per_sec,
      bytes_written_per_sec, compact_->compaction->output_level(),
      stats.num_input_files_in_non_output_levels,
      stats.num_input_files_in_output_level, stats.num_output_files,
      stats.bytes_read_non_output_levels / 1048576.0,
      stats.bytes_read_output_level / 1048576.0,
      stats.bytes_written / 1048576.0, read_write_amp, write_amp,
      status.ToString().c_str(), stats.num_input_records,
      stats.num_dropped_records,
      CompressionTypeToString(compact_->compaction->output_compression())
          .c_str());

  UpdateCompactionJobStats(stats);

  auto stream = event_logger_->LogToBuffer(log_buffer_);
  stream << "job" << job_id_ << "event"
         << "compaction_finished"
         << "compaction_time_micros" << compaction_stats_.micros
         << "output_level" << compact_->compaction->output_level()
         << "num_output_files" << compact_->NumOutputFiles()
         << "total_output_size" << compact_->total_bytes << "num_input_records"
         << compact_->num_input_records << "num_output_records"
         << compact_->num_output_records << "num_subcompactions"
         << compact_->sub_compact_states.size() << "output_compression"
         << CompressionTypeToString(compact_->compaction->output_compression());

  if (compaction_job_stats_ != nullptr) {
    stream << "num_single_delete_mismatches"
           << compaction_job_stats_->num_single_del_mismatch;
    stream << "num_single_delete_fallthrough"
           << compaction_job_stats_->num_single_del_fallthru;
  }

  if (measure_io_stats_ && compaction_job_stats_ != nullptr) {
    stream << "file_write_nanos" << compaction_job_stats_->file_write_nanos;
    stream << "file_range_sync_nanos"
           << compaction_job_stats_->file_range_sync_nanos;
    stream << "file_fsync_nanos" << compaction_job_stats_->file_fsync_nanos;
    stream << "file_prepare_write_nanos"
           << compaction_job_stats_->file_prepare_write_nanos;
  }

  stream << "lsm_state";
  stream.StartArray();
  for (int level = 0; level < vstorage->num_levels(); ++level) {
    stream << vstorage->NumLevelFiles(level);
  }
  stream.EndArray();

  CleanupCompaction();
  return status;
}

void CompactionJob::ProcessKeyValueCompaction(SubcompactionState* sub_compact) {
  switch (sub_compact->compaction->compaction_purpose()) {
    case kEssenceSst:
      ProcessEssenceCompaction(sub_compact);
      break;
    case kLinkSst:
      ProcessLinkCompaction(sub_compact);
      break;
    case kMapSst:
      // do nothing ...
      break;
  }
}

void CompactionJob::ProcessEssenceCompaction(SubcompactionState* sub_compact) {
  assert(sub_compact != nullptr);
  ColumnFamilyData* cfd = sub_compact->compaction->column_family_data();
  CompactionRangeDelAggregator range_del_agg(&cfd->internal_comparator(),
                                             existing_snapshots_);

  // Although the v2 aggregator is what the level iterator(s) know about,
  // the AddTombstones calls will be propagated down to the v1 aggregator.
  std::unique_ptr<InternalIterator> input(versions_->MakeInputIterator(
<<<<<<< HEAD
      sub_compact->compaction, range_del_agg.get(), env_options_for_read_));

  std::unique_ptr<RangeDelAggregator> range_del_agg2(
      new RangeDelAggregator(cfd->internal_comparator(), existing_snapshots_));
  std::unique_ptr<InternalIterator> input2(versions_->MakeInputIterator(
      sub_compact->compaction, range_del_agg2.get(), env_options_for_read_));
=======
      sub_compact->compaction, &range_del_agg, env_optiosn_for_read_));
>>>>>>> 641fae60

  AutoThreadOperationStageUpdater stage_updater(
      ThreadStatus::STAGE_COMPACTION_PROCESS_KV);

  // I/O measurement variables
  PerfLevel prev_perf_level = PerfLevel::kEnableTime;
  const uint64_t kRecordStatsEvery = 1000;
  uint64_t prev_write_nanos = 0;
  uint64_t prev_fsync_nanos = 0;
  uint64_t prev_range_sync_nanos = 0;
  uint64_t prev_prepare_write_nanos = 0;
  if (measure_io_stats_) {
    prev_perf_level = GetPerfLevel();
    SetPerfLevel(PerfLevel::kEnableTime);
    prev_write_nanos = IOSTATS(write_nanos);
    prev_fsync_nanos = IOSTATS(fsync_nanos);
    prev_range_sync_nanos = IOSTATS(range_sync_nanos);
    prev_prepare_write_nanos = IOSTATS(prepare_write_nanos);
  }

  const MutableCFOptions* mutable_cf_options =
      sub_compact->compaction->mutable_cf_options();

  // To build compression dictionary, we sample the first output file, assuming
  // it'll reach the maximum length. We optionally pass these samples through
  // zstd's dictionary trainer, or just use them directly. Then, the dictionary
  // is used for compressing subsequent output files in the same subcompaction.
  const bool kUseZstdTrainer =
      sub_compact->compaction->output_compression_opts().zstd_max_train_bytes >
      0;
  const size_t kSampleBytes =
      kUseZstdTrainer
          ? sub_compact->compaction->output_compression_opts()
                .zstd_max_train_bytes
          : sub_compact->compaction->output_compression_opts().max_dict_bytes;
  const int kSampleLenShift = 6;  // 2^6 = 64-byte samples
  std::set<size_t> sample_begin_offsets;
  if (bottommost_level_ && kSampleBytes > 0) {
    const size_t kMaxSamples = kSampleBytes >> kSampleLenShift;
    const size_t kOutFileLen =
        static_cast<size_t>(MaxFileSizeForLevel(*mutable_cf_options,
            compact_->compaction->output_level(),
            cfd->ioptions()->compaction_style,
            compact_->compaction->GetInputBaseLevel(),
            cfd->ioptions()->level_compaction_dynamic_level_bytes));
    if (kOutFileLen != port::kMaxSizet) {
      const size_t kOutFileNumSamples = kOutFileLen >> kSampleLenShift;
      Random64 generator{versions_->NewFileNumber()};
      for (size_t i = 0; i < kMaxSamples; ++i) {
        sample_begin_offsets.insert(
            static_cast<size_t>(generator.Uniform(kOutFileNumSamples))
            << kSampleLenShift);
      }
    }
  }

  std::unique_ptr<CompactionFilter> compaction_filter_from_factory = nullptr;
  auto compaction_filter = cfd->ioptions()->compaction_filter;
  if (compaction_filter == nullptr) {
    compaction_filter_from_factory =
        sub_compact->compaction->CreateCompactionFilter();
    compaction_filter = compaction_filter_from_factory.get();
  }
  MergeHelper merge(
      env_, cfd->user_comparator(), cfd->ioptions()->merge_operator,
      compaction_filter, db_options_.info_log.get(),
      false /* internal key corruption is expected */,
      existing_snapshots_.empty() ? 0 : existing_snapshots_.back(),
      snapshot_checker_, compact_->compaction->level(),
      db_options_.statistics.get(), shutting_down_);

  std::unique_ptr<CompactionFilter> compaction_filter_from_factory2 = nullptr;
  auto compaction_filter2 = compaction_filter;
  if (!cfd->ioptions()->filter_idempotent) {
    if (cfd->ioptions()->compaction_filter == nullptr) {
      compaction_filter_from_factory2 =
          sub_compact->compaction->CreateCompactionFilter();
      compaction_filter2 = compaction_filter_from_factory2.get();
    }
  }
  MergeHelper merge2(
      env_, cfd->user_comparator(), cfd->ioptions()->merge_operator,
      compaction_filter2, db_options_.info_log.get(),
      false /* internal key corruption is expected */,
      existing_snapshots_.empty() ? 0 : existing_snapshots_.back(),
      snapshot_checker_, compact_->compaction->level(),
      db_options_.statistics.get(), shutting_down_);

  TEST_SYNC_POINT("CompactionJob::Run():Inprogress");

  const Slice* start = sub_compact->start;
  const Slice* end = sub_compact->end;
  if (start != nullptr) {
    sub_compact->actual_start.SetMinPossibleForUserKey(*start);
    input->Seek(sub_compact->actual_start.Encode());
  } else {
    sub_compact->actual_start.SetMinPossibleForUserKey(
        sub_compact->compaction->GetSmallestUserKey());
    input->SeekToFirst();
  }

  Status status;
<<<<<<< HEAD
  auto makeCompactionIterator =
      [&](InternalIterator* input_x, MergeHelper& merge_x,
          bool report_detailed_time, RangeDelAggregator* range_del_agg_x,
          const CompactionFilter* compaction_filter_x) {
        return std::unique_ptr<CompactionIterator>(new CompactionIterator(
            input_x, end, cfd->user_comparator(), &merge_x,
            versions_->LastSequence(), &existing_snapshots_,
            earliest_write_conflict_snapshot_, snapshot_checker_, env_,
            report_detailed_time, false, range_del_agg_x,
            sub_compact->compaction, compaction_filter_x, shutting_down_,
            preserve_deletes_seqnum_));
      };
  sub_compact->c_iter = makeCompactionIterator(
      input.get(), merge, ShouldReportDetailedTime(env_, stats_),
      range_del_agg.get(), compaction_filter);
=======
  sub_compact->c_iter.reset(new CompactionIterator(
      input.get(), cfd->user_comparator(), &merge, versions_->LastSequence(),
      &existing_snapshots_, earliest_write_conflict_snapshot_,
      snapshot_checker_, env_, ShouldReportDetailedTime(env_, stats_), false,
      &range_del_agg, sub_compact->compaction, compaction_filter,
      shutting_down_, preserve_deletes_seqnum_));
>>>>>>> 641fae60
  auto c_iter = sub_compact->c_iter.get();
  c_iter->SeekToFirst();
  auto c_iter2 = makeCompactionIterator(
      input2.get(), merge2, false, range_del_agg2.get(), compaction_filter2);
  c_iter2->SetFilterSampleInterval(0);
  auto second_pass_iter = c_iter2->AdaptToInternalIterator();
  if (c_iter->Valid() && sub_compact->compaction->output_level() != 0) {
    // ShouldStopBefore() maintains state based on keys processed so far. The
    // compaction loop always calls it on the "next" key, thus won't tell it the
    // first key. So we do that here.
    sub_compact->ShouldStopBefore(c_iter->key(),
                                  sub_compact->current_output_file_size);
  }
  const auto& c_iter_stats = c_iter->iter_stats();
  auto sample_begin_offset_iter = sample_begin_offsets.cbegin();
  // data_begin_offset and dict_sample_data are only valid while generating
  // dictionary from the first output file.
  size_t data_begin_offset = 0;
  std::string dict_sample_data;
  // single_output don't need sample
  if (!sub_compact->compaction->partial_compaction()) {
    dict_sample_data.reserve(kSampleBytes);
  }

  while (status.ok() && !cfd->IsDropped() && c_iter->Valid()) {
    // Invariant: c_iter.status() is guaranteed to be OK if c_iter->Valid()
    // returns true.
    const Slice& key = c_iter->key();
    const Slice& value = c_iter->value();

    assert(end == nullptr ||
           cfd->user_comparator()->Compare(c_iter->user_key(), *end) < 0);
    if (c_iter_stats.num_input_records % kRecordStatsEvery ==
        kRecordStatsEvery - 1) {
      RecordDroppedKeys(c_iter_stats, &sub_compact->compaction_job_stats);
      c_iter->ResetRecordCounts();
      RecordCompactionIOStats();
    }

    // Open output file if necessary
    if (sub_compact->builder == nullptr) {
      status = OpenCompactionOutputFile(sub_compact);
      if (!status.ok()) {
        break;
      }
      sub_compact->builder->SetSecondPassIterator(second_pass_iter.get());
    }
    assert(sub_compact->builder != nullptr);
    assert(sub_compact->current_output() != nullptr);
    sub_compact->builder->Add(key, value);
    sub_compact->current_output_file_size = sub_compact->builder->FileSize();
    sub_compact->current_output()->meta.UpdateBoundaries(
        key, c_iter->ikey().sequence);
    sub_compact->num_output_records++;

    // partial_compaction always output single sst, don't need sample
    if (!sub_compact->compaction->partial_compaction() &&
        sub_compact->outputs.size() == 1) { // first output file
      // Check if this key/value overlaps any sample intervals; if so, appends
      // overlapping portions to the dictionary.
      for (const auto& data_elmt : {key, value}) {
        size_t data_end_offset = data_begin_offset + data_elmt.size();
        while (sample_begin_offset_iter != sample_begin_offsets.cend() &&
               *sample_begin_offset_iter < data_end_offset) {
          size_t sample_end_offset =
              *sample_begin_offset_iter + (1 << kSampleLenShift);
          // Invariant: Because we advance sample iterator while processing the
          // data_elmt containing the sample's last byte, the current sample
          // cannot end before the current data_elmt.
          assert(data_begin_offset < sample_end_offset);

          size_t data_elmt_copy_offset, data_elmt_copy_len;
          if (*sample_begin_offset_iter <= data_begin_offset) {
            // The sample starts before data_elmt starts, so take bytes starting
            // at the beginning of data_elmt.
            data_elmt_copy_offset = 0;
          } else {
            // data_elmt starts before the sample starts, so take bytes starting
            // at the below offset into data_elmt.
            data_elmt_copy_offset =
                *sample_begin_offset_iter - data_begin_offset;
          }
          if (sample_end_offset <= data_end_offset) {
            // The sample ends before data_elmt ends, so take as many bytes as
            // needed.
            data_elmt_copy_len =
                sample_end_offset - (data_begin_offset + data_elmt_copy_offset);
          } else {
            // data_elmt ends before the sample ends, so take all remaining
            // bytes in data_elmt.
            data_elmt_copy_len =
                data_end_offset - (data_begin_offset + data_elmt_copy_offset);
          }
          dict_sample_data.append(&data_elmt.data()[data_elmt_copy_offset],
                                  data_elmt_copy_len);
          if (sample_end_offset > data_end_offset) {
            // Didn't finish sample. Try to finish it with the next data_elmt.
            break;
          }
          // Next sample may require bytes from same data_elmt.
          sample_begin_offset_iter++;
        }
        data_begin_offset = data_end_offset;
      }
    }

    // Close output file if it is big enough. Two possibilities determine
    // it's time to close it: (1) the current key should be this file's last
    // key, (2) the next key should not be in this file.
    //
    // TODO(aekmekji): determine if file should be closed earlier than this
    // during subcompactions (i.e. if output size, estimated by input size,
    // is going to be 1.2MB and max_output_file_size = 1MB, prefer to have
    // 0.6MB and 0.6MB instead of 1MB and 0.2MB)
    bool output_file_ended = false;
    Status input_status;
    if (sub_compact->compaction->max_output_file_size() != 0 &&
        sub_compact->current_output_file_size >=
            sub_compact->compaction->max_output_file_size()) {
      // (1) this key terminates the file. For historical reasons, the
      // iterator status before advancing will be given to
      // FinishCompactionOutputFile().
      input_status = input->status();
      output_file_ended = true;
    }
    c_iter->Next();
    if (!output_file_ended && c_iter->Valid() &&
        sub_compact->compaction->max_output_file_size() != 0 &&
        sub_compact->ShouldStopBefore(c_iter->key(),
                                      sub_compact->current_output_file_size) &&
        sub_compact->builder != nullptr) {
      // (2) this key belongs to the next file. For historical reasons, the
      // iterator status after advancing will be given to
      // FinishCompactionOutputFile().
      input_status = input->status();
      output_file_ended = true;
    }
    const Slice* next_key = nullptr;
    if (output_file_ended) {
      assert(sub_compact->compaction->max_output_file_size() != 0);
      if (c_iter->Valid()) {
        next_key = &c_iter->key();
      }
      // compaction_picker use user_key boundary, single user_key in multi
      // sst will make picker pick one or more unnecessary sst file(s) ???
      // And it will make range del expose deleted keys. (Fixed in #4356 ?)
      if (sub_compact->compaction->partial_compaction() &&
          next_key != nullptr &&
          cfd->user_comparator()->Compare(
              ExtractUserKey(*next_key),
              sub_compact->outputs.back().meta.largest.user_key()) == 0) {
        output_file_ended = false;
      }
    }
    if (output_file_ended) {
      CompactionIterationStats range_del_out_stats;
      status =
          FinishCompactionOutputFile(input_status, sub_compact, &range_del_agg,
                                     &range_del_out_stats, next_key);
      RecordDroppedKeys(range_del_out_stats,
                        &sub_compact->compaction_job_stats);
      if (sub_compact->compaction->partial_compaction()) {
        if (next_key != nullptr) {
          sub_compact->actual_end.SetMinPossibleForUserKey(
              ExtractUserKey(*next_key));
        }
        break;
      }
      if (sub_compact->outputs.size() == 1) {
        // Use samples from first output file to create dictionary for
        // compression of subsequent files.
        if (kUseZstdTrainer) {
          sub_compact->compression_dict = ZSTD_TrainDictionary(
              dict_sample_data, kSampleLenShift,
              sub_compact->compaction->output_compression_opts()
                  .max_dict_bytes);
        } else {
          sub_compact->compression_dict = std::move(dict_sample_data);
        }
      }
    }
  }

  sub_compact->num_input_records = c_iter_stats.num_input_records;
  sub_compact->compaction_job_stats.num_input_deletion_records =
      c_iter_stats.num_input_deletion_records;
  sub_compact->compaction_job_stats.num_corrupt_keys =
      c_iter_stats.num_input_corrupt_records;
  sub_compact->compaction_job_stats.num_single_del_fallthru =
      c_iter_stats.num_single_del_fallthru;
  sub_compact->compaction_job_stats.num_single_del_mismatch =
      c_iter_stats.num_single_del_mismatch;
  sub_compact->compaction_job_stats.total_input_raw_key_bytes +=
      c_iter_stats.total_input_raw_key_bytes;
  sub_compact->compaction_job_stats.total_input_raw_value_bytes +=
      c_iter_stats.total_input_raw_value_bytes;

  RecordTick(stats_, FILTER_OPERATION_TOTAL_TIME,
             c_iter_stats.total_filter_time);
  RecordDroppedKeys(c_iter_stats, &sub_compact->compaction_job_stats);
  RecordCompactionIOStats();

  if (status.ok() &&
      (shutting_down_->load(std::memory_order_relaxed) || cfd->IsDropped())) {
    status = Status::ShutdownInProgress(
        "Database shutdown or Column family drop during compaction");
  }
  if (status.ok()) {
    status = input->status();
  }
  if (status.ok()) {
    status = c_iter->status();
  }
  
  if (status.ok() && sub_compact->builder == nullptr &&
      sub_compact->outputs.size() == 0 && !range_del_agg.IsEmpty()) {
    // handle subcompaction containing only range deletions
    status = OpenCompactionOutputFile(sub_compact);
  }

  // Call FinishCompactionOutputFile() even if status is not ok: it needs to
  // close the output file.
  if (sub_compact->builder != nullptr) {
    CompactionIterationStats range_del_out_stats;
    Status s = FinishCompactionOutputFile(status, sub_compact, &range_del_agg,
                                          &range_del_out_stats);
    if (status.ok()) {
      status = s;
    }
    RecordDroppedKeys(range_del_out_stats, &sub_compact->compaction_job_stats);
  }

  if (measure_io_stats_) {
    sub_compact->compaction_job_stats.file_write_nanos +=
        IOSTATS(write_nanos) - prev_write_nanos;
    sub_compact->compaction_job_stats.file_fsync_nanos +=
        IOSTATS(fsync_nanos) - prev_fsync_nanos;
    sub_compact->compaction_job_stats.file_range_sync_nanos +=
        IOSTATS(range_sync_nanos) - prev_range_sync_nanos;
    sub_compact->compaction_job_stats.file_prepare_write_nanos +=
        IOSTATS(prepare_write_nanos) - prev_prepare_write_nanos;
    if (prev_perf_level != PerfLevel::kEnableTime) {
      SetPerfLevel(prev_perf_level);
    }
  }

  sub_compact->c_iter.reset();
  input.reset();
  sub_compact->status = status;
}

void CompactionJob::ProcessLinkCompaction(SubcompactionState* sub_compact) {
  ColumnFamilyData* cfd = sub_compact->compaction->column_family_data();
  std::unique_ptr<RangeDelAggregator> range_del_agg(
      new RangeDelAggregator(cfd->internal_comparator(), existing_snapshots_));
  std::unique_ptr<InternalIterator> input(versions_->MakeInputIterator(
      sub_compact->compaction, range_del_agg.get(), env_options_for_read_));

  // Used for write properties
  std::vector<uint64_t> sst_depend;
  size_t sst_read_amp = 1;
  std::vector<std::unique_ptr<IntTblPropCollectorFactory>> collectors;
  collectors.emplace_back(new SstPurposePropertiesCollectorFactory(
      (uint8_t)kLinkSst, &sst_depend, &sst_read_amp));

  auto& s = sub_compact->status;
  s = OpenCompactionOutputFile(sub_compact, &collectors);
  if (!s.ok()) {
    return;
  }

  const Slice* start = sub_compact->start;
  const Slice* end = sub_compact->end;
  if (start != nullptr) {
    sub_compact->actual_start.SetMinPossibleForUserKey(*start);
    input->Seek(sub_compact->actual_start.Encode());
  } else {
    sub_compact->actual_start.SetMinPossibleForUserKey(
        sub_compact->compaction->GetSmallestUserKey());
    input->SeekToFirst();
  }

  auto ucomp = cfd->user_comparator();
  auto& meta = sub_compact->current_output()->meta;

  std::unordered_set<uint64_t> sst_depend_build;
  InternalKey last_key;
  uint64_t key_count = 0;
  uint64_t last_file_number;
  std::string buffer;

  auto update_key = [&] {
    ++key_count;
    assert(last_key.size() == 0 || cfd->internal_comparator().Compare(
                                       last_key.Encode(), input->key()) < 0);
    last_key.DecodeFrom(input->key());
    meta.UpdateBoundaries(last_key.Encode(),
                          GetInternalKeySeqno(last_key.Encode()));
  };
  auto put_link_element = [&] {
    LinkSstElement link;
    link.largest_key_ = last_key.Encode();
    link.file_number_ = last_file_number;
    sst_depend_build.emplace(link.file_number_);
    key_count = 0;

    sub_compact->builder->Add(link.Key(), link.Value(&buffer));
    sub_compact->current_output_file_size = sub_compact->builder->FileSize();
    sub_compact->num_output_records++;
  };

  // Multiway merge, write table switch point into sst
  if (input->Valid() &&
      (end == nullptr ||
       ucomp->Compare(ExtractUserKey(input->key()), *end) < 0)) {
    update_key();
    last_file_number = input->FileNumber();
    assert(last_file_number != uint64_t(-1));
    for (input->Next(); input->Valid(); input->Next()) {
      if (end != nullptr &&
          ucomp->Compare(ExtractUserKey(input->key()), *end) >= 0) {
        break;
      }
      if (sub_compact->compaction->max_output_file_size() != 0 &&
          sub_compact->current_output_file_size >=
              sub_compact->compaction->max_output_file_size() &&
          cfd->user_comparator()->Compare(ExtractUserKey(input->key()),
                                          last_key.user_key()) != 0) {
        break;
      }
      if (input->FileNumber() != last_file_number) {
        put_link_element();
        last_file_number = input->FileNumber();
      }
      update_key();
    }
    put_link_element();

    // Prepare sst_depend, IntTblPropCollector::Finish will read it
    sst_depend.reserve(sst_depend_build.size());
    sst_depend.insert(sst_depend.end(), sst_depend_build.begin(),
                      sst_depend_build.end());
    sst_depend_build.clear();
    std::sort(sst_depend.begin(), sst_depend.end());
  }

  CompactionIterationStats range_del_out_stats;
  s = FinishCompactionOutputFile(input->status(), sub_compact,
                                 range_del_agg.get(), &range_del_out_stats);

  // Update metadata
  meta.sst_purpose = kLinkSst;
  meta.sst_depend = std::move(sst_depend);
}

void CompactionJob::RecordDroppedKeys(
    const CompactionIterationStats& c_iter_stats,
    CompactionJobStats* compaction_job_stats) {
  if (c_iter_stats.num_record_drop_user > 0) {
    RecordTick(stats_, COMPACTION_KEY_DROP_USER,
               c_iter_stats.num_record_drop_user);
  }
  if (c_iter_stats.num_record_drop_hidden > 0) {
    RecordTick(stats_, COMPACTION_KEY_DROP_NEWER_ENTRY,
               c_iter_stats.num_record_drop_hidden);
    if (compaction_job_stats) {
      compaction_job_stats->num_records_replaced +=
          c_iter_stats.num_record_drop_hidden;
    }
  }
  if (c_iter_stats.num_record_drop_obsolete > 0) {
    RecordTick(stats_, COMPACTION_KEY_DROP_OBSOLETE,
               c_iter_stats.num_record_drop_obsolete);
    if (compaction_job_stats) {
      compaction_job_stats->num_expired_deletion_records +=
          c_iter_stats.num_record_drop_obsolete;
    }
  }
  if (c_iter_stats.num_record_drop_range_del > 0) {
    RecordTick(stats_, COMPACTION_KEY_DROP_RANGE_DEL,
               c_iter_stats.num_record_drop_range_del);
  }
  if (c_iter_stats.num_range_del_drop_obsolete > 0) {
    RecordTick(stats_, COMPACTION_RANGE_DEL_DROP_OBSOLETE,
               c_iter_stats.num_range_del_drop_obsolete);
  }
  if (c_iter_stats.num_optimized_del_drop_obsolete > 0) {
    RecordTick(stats_, COMPACTION_OPTIMIZED_DEL_DROP_OBSOLETE,
               c_iter_stats.num_optimized_del_drop_obsolete);
  }
}

Status CompactionJob::FinishCompactionOutputFile(
    const Status& input_status, SubcompactionState* sub_compact,
    CompactionRangeDelAggregator* range_del_agg,
    CompactionIterationStats* range_del_out_stats,
    const Slice* next_table_min_key /* = nullptr */) {
  AutoThreadOperationStageUpdater stage_updater(
      ThreadStatus::STAGE_COMPACTION_SYNC_FILE);
  assert(sub_compact != nullptr);
  assert(sub_compact->outfile);
  assert(sub_compact->builder != nullptr);
  assert(sub_compact->current_output() != nullptr);

  uint64_t output_number = sub_compact->current_output()->meta.fd.GetNumber();
  assert(output_number != 0);

  ColumnFamilyData* cfd = sub_compact->compaction->column_family_data();
  const Comparator* ucmp = cfd->user_comparator();

  // Check for iterator errors
  Status s = input_status;
  auto meta = &sub_compact->current_output()->meta;
  assert(meta != nullptr);
  if (s.ok()) {
    Slice lower_bound_guard, upper_bound_guard;
    std::string smallest_user_key;
    const Slice *lower_bound, *upper_bound;
    if (sub_compact->outputs.size() == 1) {
      // For the first output table, include range tombstones before the min key
      // but after the subcompaction boundary.
      lower_bound = sub_compact->start;
    } else if (meta->smallest.size() > 0) {
      // For subsequent output tables, only include range tombstones from min
      // key onwards since the previous file was extended to contain range
      // tombstones falling before min key.
      smallest_user_key = meta->smallest.user_key().ToString(false /*hex*/);
      lower_bound_guard = Slice(smallest_user_key);
      lower_bound = &lower_bound_guard;
    } else {
      lower_bound = nullptr;
    }
    if (next_table_min_key != nullptr) {
      // This may be the last file in the subcompaction in some cases, so we
      // need to compare the end key of subcompaction with the next file start
      // key. When the end key is chosen by the subcompaction, we know that
      // it must be the biggest key in output file. Therefore, it is safe to
      // use the smaller key as the upper bound of the output file, to ensure
      // that there is no overlapping between different output files.
      upper_bound_guard = ExtractUserKey(*next_table_min_key);
      if (sub_compact->end != nullptr &&
          ucmp->Compare(upper_bound_guard, *sub_compact->end) >= 0) {
        upper_bound = sub_compact->end;
      } else {
        upper_bound = &upper_bound_guard;
      }
    } else {
      // This is the last file in the subcompaction, so extend until the
      // subcompaction ends.
      upper_bound = sub_compact->end;
    }
    auto earliest_snapshot = kMaxSequenceNumber;
    if (existing_snapshots_.size() > 0) {
      earliest_snapshot = existing_snapshots_[0];
    }
    bool has_overlapping_endpoints;
    if (upper_bound != nullptr && meta->largest.size() > 0) {
      has_overlapping_endpoints =
          ucmp->Compare(meta->largest.user_key(), *upper_bound) == 0;
    } else {
      has_overlapping_endpoints = false;
    }

    // The end key of the subcompaction must be bigger or equal to the upper
    // bound. If the end of subcompaction is null or the upper bound is null,
    // it means that this file is the last file in the compaction. So there
    // will be no overlapping between this file and others.
    assert(sub_compact->end == nullptr ||
           upper_bound == nullptr ||
           ucmp->Compare(*upper_bound , *sub_compact->end) <= 0);
    auto it = range_del_agg->NewIterator(lower_bound, upper_bound,
                                         has_overlapping_endpoints);
    // Position the range tombstone output iterator. There may be tombstone
    // fragments that are entirely out of range, so make sure that we do not
    // include those.
    if (lower_bound != nullptr) {
      it->Seek(*lower_bound);
    } else {
      it->SeekToFirst();
    }
    for (; it->Valid(); it->Next()) {
      auto tombstone = it->Tombstone();
      if (upper_bound != nullptr) {
        int cmp = ucmp->Compare(*upper_bound, tombstone.start_key_);
        if ((has_overlapping_endpoints && cmp < 0) ||
            (!has_overlapping_endpoints && cmp <= 0)) {
          // Tombstones starting after upper_bound only need to be included in
          // the next table. If the current SST ends before upper_bound, i.e.,
          // `has_overlapping_endpoints == false`, we can also skip over range
          // tombstones that start exactly at upper_bound. Such range tombstones
          // will be included in the next file and are not relevant to the point
          // keys or endpoints of the current file.
          break;
        }
      }

      if (bottommost_level_ && tombstone.seq_ <= earliest_snapshot) {
        // TODO(andrewkr): tombstones that span multiple output files are
        // counted for each compaction output file, so lots of double counting.
        range_del_out_stats->num_range_del_drop_obsolete++;
        range_del_out_stats->num_record_drop_obsolete++;
        continue;
      }

      auto kv = tombstone.Serialize();
      assert(lower_bound == nullptr ||
             ucmp->Compare(*lower_bound, kv.second) < 0);
      sub_compact->builder->Add(kv.first.Encode(), kv.second);
      InternalKey smallest_candidate = std::move(kv.first);
      if (lower_bound != nullptr &&
          ucmp->Compare(smallest_candidate.user_key(), *lower_bound) <= 0) {
        // Pretend the smallest key has the same user key as lower_bound
        // (the max key in the previous table or subcompaction) in order for
        // files to appear key-space partitioned.
        //
        // Choose lowest seqnum so this file's smallest internal key comes
        // after the previous file's/subcompaction's largest. The fake seqnum
        // is OK because the read path's file-picking code only considers user
        // key.
        smallest_candidate = InternalKey(*lower_bound, 0, kTypeRangeDeletion);
      }
      InternalKey largest_candidate = tombstone.SerializeEndKey();
      if (upper_bound != nullptr &&
          ucmp->Compare(*upper_bound, largest_candidate.user_key()) <= 0) {
        // Pretend the largest key has the same user key as upper_bound (the
        // min key in the following table or subcompaction) in order for files
        // to appear key-space partitioned.
        //
        // Choose highest seqnum so this file's largest internal key comes
        // before the next file's/subcompaction's smallest. The fake seqnum is
        // OK because the read path's file-picking code only considers the user
        // key portion.
        //
        // Note Seek() also creates InternalKey with (user_key,
        // kMaxSequenceNumber), but with kTypeDeletion (0x7) instead of
        // kTypeRangeDeletion (0xF), so the range tombstone comes before the
        // Seek() key in InternalKey's ordering. So Seek() will look in the
        // next file for the user key.
        largest_candidate =
            InternalKey(*upper_bound, kMaxSequenceNumber, kTypeRangeDeletion);
      }
      meta->UpdateBoundariesForRange(smallest_candidate, largest_candidate,
                                     tombstone.seq_,
                                     cfd->internal_comparator());
    }
    meta->marked_for_compaction = sub_compact->builder->NeedCompact();
  }
  const uint64_t current_entries = sub_compact->builder->NumEntries();
  if (s.ok()) {
    s = sub_compact->builder->Finish();
  } else {
    sub_compact->builder->Abandon();
  }
  const uint64_t current_bytes = sub_compact->builder->FileSize();
  if (s.ok()) {
    meta->fd.file_size = current_bytes;
  }
  sub_compact->current_output()->finished = true;
  sub_compact->total_bytes += current_bytes;

  // Finish and check for file errors
  if (s.ok()) {
    StopWatch sw(env_, stats_, COMPACTION_OUTFILE_SYNC_MICROS);
    s = sub_compact->outfile->Sync(db_options_.use_fsync);
  }
  if (s.ok()) {
    s = sub_compact->outfile->Close();
  }
  sub_compact->outfile.reset();

  TableProperties tp;
  if (s.ok()) {
    tp = sub_compact->builder->GetTableProperties();
  }

  if (s.ok() && current_entries == 0 && tp.num_range_deletions == 0) {
    // If there is nothing to output, no necessary to generate a sst file.
    // This happens when the output level is bottom level, at the same time
    // the sub_compact output nothing.
    std::string fname =
        TableFileName(sub_compact->compaction->immutable_cf_options()->cf_paths,
                      meta->fd.GetNumber(), meta->fd.GetPathId());
    env_->DeleteFile(fname);

    // Also need to remove the file from outputs, or it will be added to the
    // VersionEdit.
    assert(!sub_compact->outputs.empty());
    sub_compact->outputs.pop_back();
    meta = nullptr;
  }

  if (s.ok() && (current_entries > 0 || tp.num_range_deletions > 0)) {
    // Output to event logger and fire events.
    sub_compact->current_output()->table_properties =
        std::make_shared<TableProperties>(tp);
    ROCKS_LOG_INFO(db_options_.info_log,
                   "[%s] [JOB %d] Generated table #%" PRIu64 ": %" PRIu64
                   " keys, %" PRIu64 " bytes%s",
                   cfd->GetName().c_str(), job_id_, output_number,
                   current_entries, current_bytes,
                   meta->marked_for_compaction ? " (need compaction)" : "");
  }
  std::string fname;
  FileDescriptor output_fd;
  if (meta != nullptr) {
    fname =
        TableFileName(sub_compact->compaction->immutable_cf_options()->cf_paths,
                      meta->fd.GetNumber(), meta->fd.GetPathId());
    output_fd = meta->fd;
  } else {
    fname = "(nil)";
  }
  EventHelpers::LogAndNotifyTableFileCreationFinished(
      event_logger_, cfd->ioptions()->listeners, dbname_, cfd->GetName(), fname,
      job_id_, output_fd, tp, TableFileCreationReason::kCompaction, s);

#ifndef ROCKSDB_LITE
  // Report new file to SstFileManagerImpl
  auto sfm =
      static_cast<SstFileManagerImpl*>(db_options_.sst_file_manager.get());
  if (sfm && meta != nullptr && meta->fd.GetPathId() == 0) {
    auto fn =
        TableFileName(sub_compact->compaction->immutable_cf_options()->cf_paths,
                      meta->fd.GetNumber(), meta->fd.GetPathId());
    sfm->OnAddFile(fn);
    if (sfm->IsMaxAllowedSpaceReached()) {
      // TODO(ajkr): should we return OK() if max space was reached by the final
      // compaction output file (similarly to how flush works when full)?
      s = Status::SpaceLimit("Max allowed space was reached");
      TEST_SYNC_POINT(
          "CompactionJob::FinishCompactionOutputFile:"
          "MaxAllowedSpaceReached");
      InstrumentedMutexLock l(db_mutex_);
      db_error_handler_->SetBGError(s, BackgroundErrorReason::kCompaction);
    }
  }
#endif

  sub_compact->builder.reset();
  sub_compact->current_output_file_size = 0;
  return s;
}

Status CompactionJob::InstallCompactionResults(
    const MutableCFOptions& mutable_cf_options) {
  db_mutex_->AssertHeld();

  auto* compaction = compact_->compaction;
  // paranoia: verify that the files that we started with
  // still exist in the current version and in the same original level.
  // This ensures that a concurrent compaction did not erroneously
  // pick the same files to compact_.
  if (!versions_->VerifyCompactionFileConsistency(compaction)) {
    Compaction::InputLevelSummaryBuffer inputs_summary;

    ROCKS_LOG_ERROR(db_options_.info_log, "[%s] [JOB %d] Compaction %s aborted",
                    compaction->column_family_data()->GetName().c_str(),
                    job_id_, compaction->InputLevelSummary(&inputs_summary));
    return Status::Corruption("Compaction input files inconsistent");
  }

  {
    Compaction::InputLevelSummaryBuffer inputs_summary;
    ROCKS_LOG_INFO(
        db_options_.info_log, "[%s] [JOB %d] Compacted %s => %" PRIu64 " bytes",
        compaction->column_family_data()->GetName().c_str(), job_id_,
        compaction->InputLevelSummary(&inputs_summary), compact_->total_bytes);
  }

  if (!compaction->input_range().empty() ||
      compaction->mutable_cf_options()->enable_lazy_compaction ||
      compaction->compaction_purpose() == kMapSst) {
    MapBuilder map_builder(job_id_, db_options_, env_options_, versions_,
                           stats_, dbname_);
    auto cfd = compaction->column_family_data();
    auto vstorage = compaction->input_version()->storage_info();
    std::unique_ptr<TableProperties> prop;
    FileMetaData file_meta;
    std::vector<Range> deleted_range;
    std::vector<const FileMetaData*> added_files;
    if (compaction->compaction_purpose() != kMapSst) {
      for (auto& sub_compact : compact_->sub_compact_states) {
        bool include_start = true;
        bool include_end = false;
        if (sub_compact.actual_end.size() == 0) {
          if (sub_compact.end != nullptr) {
            sub_compact.actual_end.SetMinPossibleForUserKey(*sub_compact.end);
            include_end = true;
          } else {
            sub_compact.actual_end.SetMaxPossibleForUserKey(
                compaction->GetLargestUserKey());
          }
        }
        deleted_range.emplace_back(sub_compact.actual_start.Encode(),
                                   sub_compact.actual_end.Encode(),
                                   include_start, include_end);
        for (auto& output : sub_compact.outputs) {
          added_files.emplace_back(&output.meta);
          compaction->AddOutputTableFileNumber(output.meta.fd.GetNumber());
        }
      }
    }
    auto s = map_builder.Build(*compaction->inputs(), deleted_range,
                               added_files, compaction->compaction_purpose(),
                               compaction->output_level(),
                               compaction->output_path_id(), vstorage, cfd,
                               compact_->compaction->edit(), &file_meta,
                               &prop);
    if (!s.ok()) {
      return s;
    }
    if (file_meta.fd.file_size > 0) {
      compact_->sub_compact_states[0].outputs.emplace_back();
      auto current = compact_->sub_compact_states[0].current_output();
      current->meta = file_meta;
      current->finished = true;
      current->table_properties.reset(prop.release());
      compaction->AddOutputTableFileNumber(file_meta.fd.GetNumber());
    }
  } else {
    // Add compaction inputs
    compaction->AddInputDeletions(compact_->compaction->edit());

    for (const auto& sub_compact : compact_->sub_compact_states) {
      for (const auto& out : sub_compact.outputs) {
        compaction->edit()->AddFile(compaction->output_level(), out.meta);
        compaction->AddOutputTableFileNumber(out.meta.fd.GetNumber());
      }
    }
  }

  TablePropertiesCollection tp;
  for (const auto& state : compact_->sub_compact_states) {
    for (const auto& output : state.outputs) {
      auto fn =
          TableFileName(state.compaction->immutable_cf_options()->cf_paths,
                        output.meta.fd.GetNumber(), output.meta.fd.GetPathId());
      tp[fn] = output.table_properties;
    }
  }
  compact_->compaction->SetOutputTableProperties(std::move(tp));

  return versions_->LogAndApply(compaction->column_family_data(),
                                mutable_cf_options, compaction->edit(),
                                db_mutex_, db_directory_);
}

void CompactionJob::RecordCompactionIOStats() {
  RecordTick(stats_, COMPACT_READ_BYTES, IOSTATS(bytes_read));
  ThreadStatusUtil::IncreaseThreadOperationProperty(
      ThreadStatus::COMPACTION_BYTES_READ, IOSTATS(bytes_read));
  IOSTATS_RESET(bytes_read);
  RecordTick(stats_, COMPACT_WRITE_BYTES, IOSTATS(bytes_written));
  ThreadStatusUtil::IncreaseThreadOperationProperty(
      ThreadStatus::COMPACTION_BYTES_WRITTEN, IOSTATS(bytes_written));
  IOSTATS_RESET(bytes_written);
}

Status CompactionJob::OpenCompactionOutputFile(
    SubcompactionState* sub_compact,
    std::vector<std::unique_ptr<IntTblPropCollectorFactory>>*
        replace_collector_factorys) {
  assert(sub_compact != nullptr);
  assert(sub_compact->builder == nullptr);
  // no need to lock because VersionSet::next_file_number_ is atomic
  uint64_t file_number = versions_->NewFileNumber();
  std::string fname =
      TableFileName(sub_compact->compaction->immutable_cf_options()->cf_paths,
                    file_number, sub_compact->compaction->output_path_id());
  // Fire events.
  ColumnFamilyData* cfd = sub_compact->compaction->column_family_data();
#ifndef ROCKSDB_LITE
  EventHelpers::NotifyTableFileCreationStarted(
      cfd->ioptions()->listeners, dbname_, cfd->GetName(), fname, job_id_,
      TableFileCreationReason::kCompaction);
#endif  // !ROCKSDB_LITE
  // Make the output file
  std::unique_ptr<WritableFile> writable_file;
#ifndef NDEBUG
  bool syncpoint_arg = env_options_.use_direct_writes;
  TEST_SYNC_POINT_CALLBACK("CompactionJob::OpenCompactionOutputFile",
                           &syncpoint_arg);
#endif
  Status s = NewWritableFile(env_, fname, &writable_file, env_options_);
  if (!s.ok()) {
    ROCKS_LOG_ERROR(
        db_options_.info_log,
        "[%s] [JOB %d] OpenCompactionOutputFiles for table #%" PRIu64
        " fails at NewWritableFile with status %s",
        sub_compact->compaction->column_family_data()->GetName().c_str(),
        job_id_, file_number, s.ToString().c_str());
    LogFlush(db_options_.info_log);
    EventHelpers::LogAndNotifyTableFileCreationFinished(
        event_logger_, cfd->ioptions()->listeners, dbname_, cfd->GetName(),
        fname, job_id_, FileDescriptor(), TableProperties(),
        TableFileCreationReason::kCompaction, s);
    return s;
  }

  SubcompactionState::Output out;
  out.meta.fd =
      FileDescriptor(file_number, sub_compact->compaction->output_path_id(), 0);
  out.finished = false;

  sub_compact->outputs.push_back(out);
  writable_file->SetIOPriority(Env::IO_LOW);
  writable_file->SetWriteLifeTimeHint(write_hint_);
  writable_file->SetPreallocationBlockSize(static_cast<size_t>(
      sub_compact->compaction->OutputFilePreallocationSize()));
  const auto& listeners =
      sub_compact->compaction->immutable_cf_options()->listeners;
  sub_compact->outfile.reset(
      new WritableFileWriter(std::move(writable_file), fname, env_options_,
                             db_options_.statistics.get(), listeners));

  // If the Column family flag is to only optimize filters for hits,
  // we can skip creating filters if this is the bottommost_level where
  // data is going to be found
  bool skip_filters =
      cfd->ioptions()->optimize_filters_for_hits && bottommost_level_;

  uint64_t output_file_creation_time =
      sub_compact->compaction->MaxInputFileCreationTime();
  if (output_file_creation_time == 0) {
    int64_t _current_time = 0;
    auto status = db_options_.env->GetCurrentTime(&_current_time);
    // Safe to proceed even if GetCurrentTime fails. So, log and proceed.
    if (!status.ok()) {
      ROCKS_LOG_WARN(
          db_options_.info_log,
          "Failed to get current time to populate creation_time property. "
          "Status: %s",
          status.ToString().c_str());
    }
    output_file_creation_time = static_cast<uint64_t>(_current_time);
  }

  auto collectors = cfd->int_tbl_prop_collector_factories();
  if (replace_collector_factorys != nullptr) {
    collectors = replace_collector_factorys;
  }
  sub_compact->builder.reset(NewTableBuilder(
      *cfd->ioptions(), *(sub_compact->compaction->mutable_cf_options()),
      cfd->internal_comparator(), collectors, cfd->GetID(), cfd->GetName(),
      sub_compact->outfile.get(),
      sub_compact->compaction->output_compression(),
      sub_compact->compaction->output_compression_opts(),
      sub_compact->compaction->output_level(), &sub_compact->compression_dict,
      skip_filters, false /* ignore_key_type */, output_file_creation_time,
      0 /* oldest_key_time */, sub_compact->compaction->compaction_purpose()));
  LogFlush(db_options_.info_log);
  return s;
}

void CompactionJob::CleanupCompaction() {
  for (SubcompactionState& sub_compact : compact_->sub_compact_states) {
    const auto& sub_status = sub_compact.status;

    if (sub_compact.builder != nullptr) {
      // May happen if we get a shutdown call in the middle of compaction
      sub_compact.builder->Abandon();
      sub_compact.builder.reset();
    } else {
      assert(!sub_status.ok() || sub_compact.outfile == nullptr);
    }
    for (const auto& out : sub_compact.outputs) {
      // If this file was inserted into the table cache then remove
      // them here because this compaction was not committed.
      if (!sub_status.ok()) {
        TableCache::Evict(table_cache_.get(), out.meta.fd.GetNumber());
      }
    }
  }
  delete compact_;
  compact_ = nullptr;
}

#ifndef ROCKSDB_LITE
namespace {
void CopyPrefix(const Slice& src, size_t prefix_length, std::string* dst) {
  assert(prefix_length > 0);
  size_t length = src.size() > prefix_length ? prefix_length : src.size();
  dst->assign(src.data(), length);
}
}  // namespace

#endif  // !ROCKSDB_LITE

void CompactionJob::UpdateCompactionStats() {
  Compaction* compaction = compact_->compaction;
  compaction_stats_.num_input_files_in_non_output_levels = 0;
  compaction_stats_.num_input_files_in_output_level = 0;
  for (int input_level = 0;
       input_level < static_cast<int>(compaction->num_input_levels());
       ++input_level) {
    if (compaction->level(input_level) != compaction->output_level()) {
      UpdateCompactionInputStatsHelper(
          &compaction_stats_.num_input_files_in_non_output_levels,
          &compaction_stats_.bytes_read_non_output_levels, input_level);
    } else {
      UpdateCompactionInputStatsHelper(
          &compaction_stats_.num_input_files_in_output_level,
          &compaction_stats_.bytes_read_output_level, input_level);
    }
  }

  for (const auto& sub_compact : compact_->sub_compact_states) {
    size_t num_output_files = sub_compact.outputs.size();
    if (sub_compact.builder != nullptr) {
      // An error occurred so ignore the last output.
      assert(num_output_files > 0);
      --num_output_files;
    }
    compaction_stats_.num_output_files += static_cast<int>(num_output_files);

    for (const auto& out : sub_compact.outputs) {
      compaction_stats_.bytes_written += out.meta.fd.file_size;
    }
    if (sub_compact.num_input_records > sub_compact.num_output_records) {
      compaction_stats_.num_dropped_records +=
          sub_compact.num_input_records - sub_compact.num_output_records;
    }
  }
}

void CompactionJob::UpdateCompactionInputStatsHelper(int* num_files,
                                                     uint64_t* bytes_read,
                                                     int input_level) {
  const Compaction* compaction = compact_->compaction;
  auto num_input_files = compaction->num_input_files(input_level);
  *num_files += static_cast<int>(num_input_files);

  for (size_t i = 0; i < num_input_files; ++i) {
    const auto* file_meta = compaction->input(input_level, i);
    *bytes_read += file_meta->fd.GetFileSize();
    compaction_stats_.num_input_records +=
        static_cast<uint64_t>(file_meta->num_entries);
  }
}

void CompactionJob::UpdateCompactionJobStats(
    const InternalStats::CompactionStats& stats) const {
#ifndef ROCKSDB_LITE
  if (compaction_job_stats_) {
    compaction_job_stats_->elapsed_micros = stats.micros;

    // input information
    compaction_job_stats_->total_input_bytes =
        stats.bytes_read_non_output_levels + stats.bytes_read_output_level;
    compaction_job_stats_->num_input_records = compact_->num_input_records;
    compaction_job_stats_->num_input_files =
        stats.num_input_files_in_non_output_levels +
        stats.num_input_files_in_output_level;
    compaction_job_stats_->num_input_files_at_output_level =
        stats.num_input_files_in_output_level;

    // output information
    compaction_job_stats_->total_output_bytes = stats.bytes_written;
    compaction_job_stats_->num_output_records = compact_->num_output_records;
    compaction_job_stats_->num_output_files = stats.num_output_files;

    if (compact_->NumOutputFiles() > 0U) {
      CopyPrefix(compact_->SmallestUserKey(),
                 CompactionJobStats::kMaxPrefixLength,
                 &compaction_job_stats_->smallest_output_key_prefix);
      CopyPrefix(compact_->LargestUserKey(),
                 CompactionJobStats::kMaxPrefixLength,
                 &compaction_job_stats_->largest_output_key_prefix);
    }
  }
#else
  (void)stats;
#endif  // !ROCKSDB_LITE
}

void CompactionJob::LogCompaction() {
  Compaction* compaction = compact_->compaction;
  ColumnFamilyData* cfd = compaction->column_family_data();

  // Let's check if anything will get logged. Don't prepare all the info if
  // we're not logging
  if (db_options_.info_log_level <= InfoLogLevel::INFO_LEVEL) {
    Compaction::InputLevelSummaryBuffer inputs_summary;
    ROCKS_LOG_INFO(
        db_options_.info_log, "[%s] [JOB %d] Compacting %s, score %.2f",
        cfd->GetName().c_str(), job_id_,
        compaction->InputLevelSummary(&inputs_summary), compaction->score());
    char scratch[2345];
    compaction->Summary(scratch, sizeof(scratch));
    const char* purpose = "";
    switch (compaction->compaction_purpose()) {
      case kLinkSst:
        purpose = "Link ";
        break;
      case kMapSst:
        purpose = "Map ";
        break;
      default:
        break;
    }
    ROCKS_LOG_INFO(db_options_.info_log, "[%s] %sCompaction start summary: %s\n",
                   cfd->GetName().c_str(), purpose, scratch);
    // build event logger report
    auto stream = event_logger_->Log();
    stream << "job" << job_id_ << "event"
           << "compaction_started"
           << "compaction_reason"
           << GetCompactionReasonString(compaction->compaction_reason());
    for (size_t i = 0; i < compaction->num_input_levels(); ++i) {
      stream << ("files_L" + ToString(compaction->level(i)));
      stream.StartArray();
      for (auto f : *compaction->inputs(i)) {
        stream << f->fd.GetNumber();
      }
      stream.EndArray();
    }
    stream << "score" << compaction->score() << "input_data_size"
           << compaction->CalculateTotalInputSize();
  }
}

}  // namespace rocksdb<|MERGE_RESOLUTION|>--- conflicted
+++ resolved
@@ -211,7 +211,7 @@
     return *this;
   }
 
-  // Because member std::unique_ptrs do not have these.
+  // Because member unique_ptrs do not have these.
   SubcompactionState(const SubcompactionState&) = delete;
 
   SubcompactionState& operator=(const SubcompactionState&) = delete;
@@ -754,7 +754,7 @@
   Status status = compact_->status;
   ColumnFamilyData* cfd = compact_->compaction->column_family_data();
   cfd->internal_stats()->AddCompactionStats(
-    compact_->compaction->output_level(), compaction_stats_);
+      compact_->compaction->output_level(), compaction_stats_);
 
   if (status.ok()) {
     status = InstallCompactionResults(mutable_cf_options);
@@ -866,16 +866,12 @@
   // Although the v2 aggregator is what the level iterator(s) know about,
   // the AddTombstones calls will be propagated down to the v1 aggregator.
   std::unique_ptr<InternalIterator> input(versions_->MakeInputIterator(
-<<<<<<< HEAD
-      sub_compact->compaction, range_del_agg.get(), env_options_for_read_));
-
-  std::unique_ptr<RangeDelAggregator> range_del_agg2(
-      new RangeDelAggregator(cfd->internal_comparator(), existing_snapshots_));
+      sub_compact->compaction, &range_del_agg, env_options_for_read_));
+
+  CompactionRangeDelAggregator range_del_agg2(&cfd->internal_comparator(),
+                                              existing_snapshots_);
   std::unique_ptr<InternalIterator> input2(versions_->MakeInputIterator(
-      sub_compact->compaction, range_del_agg2.get(), env_options_for_read_));
-=======
-      sub_compact->compaction, &range_del_agg, env_optiosn_for_read_));
->>>>>>> 641fae60
+      sub_compact->compaction, &range_del_agg2, env_options_for_read_));
 
   AutoThreadOperationStageUpdater stage_updater(
       ThreadStatus::STAGE_COMPACTION_PROCESS_KV);
@@ -932,8 +928,8 @@
     }
   }
 
+  auto compaction_filter = cfd->ioptions()->compaction_filter;
   std::unique_ptr<CompactionFilter> compaction_filter_from_factory = nullptr;
-  auto compaction_filter = cfd->ioptions()->compaction_filter;
   if (compaction_filter == nullptr) {
     compaction_filter_from_factory =
         sub_compact->compaction->CreateCompactionFilter();
@@ -949,12 +945,10 @@
 
   std::unique_ptr<CompactionFilter> compaction_filter_from_factory2 = nullptr;
   auto compaction_filter2 = compaction_filter;
-  if (!cfd->ioptions()->filter_idempotent) {
-    if (cfd->ioptions()->compaction_filter == nullptr) {
-      compaction_filter_from_factory2 =
-          sub_compact->compaction->CreateCompactionFilter();
-      compaction_filter2 = compaction_filter_from_factory2.get();
-    }
+  if (cfd->ioptions()->compaction_filter == nullptr) {
+    compaction_filter_from_factory2 =
+        sub_compact->compaction->CreateCompactionFilter();
+    compaction_filter2 = compaction_filter_from_factory2.get();
   }
   MergeHelper merge2(
       env_, cfd->user_comparator(), cfd->ioptions()->merge_operator,
@@ -978,10 +972,10 @@
   }
 
   Status status;
-<<<<<<< HEAD
   auto makeCompactionIterator =
       [&](InternalIterator* input_x, MergeHelper& merge_x,
-          bool report_detailed_time, RangeDelAggregator* range_del_agg_x,
+          bool report_detailed_time,
+          CompactionRangeDelAggregator* range_del_agg_x,
           const CompactionFilter* compaction_filter_x) {
         return std::unique_ptr<CompactionIterator>(new CompactionIterator(
             input_x, end, cfd->user_comparator(), &merge_x,
@@ -993,19 +987,11 @@
       };
   sub_compact->c_iter = makeCompactionIterator(
       input.get(), merge, ShouldReportDetailedTime(env_, stats_),
-      range_del_agg.get(), compaction_filter);
-=======
-  sub_compact->c_iter.reset(new CompactionIterator(
-      input.get(), cfd->user_comparator(), &merge, versions_->LastSequence(),
-      &existing_snapshots_, earliest_write_conflict_snapshot_,
-      snapshot_checker_, env_, ShouldReportDetailedTime(env_, stats_), false,
-      &range_del_agg, sub_compact->compaction, compaction_filter,
-      shutting_down_, preserve_deletes_seqnum_));
->>>>>>> 641fae60
+      &range_del_agg, compaction_filter);
   auto c_iter = sub_compact->c_iter.get();
   c_iter->SeekToFirst();
   auto c_iter2 = makeCompactionIterator(
-      input2.get(), merge2, false, range_del_agg2.get(), compaction_filter2);
+      input2.get(), merge2, false, &range_del_agg2, compaction_filter2);
   c_iter2->SetFilterSampleInterval(0);
   auto second_pass_iter = c_iter2->AdaptToInternalIterator();
   if (c_iter->Valid() && sub_compact->compaction->output_level() != 0) {
@@ -1108,22 +1094,21 @@
       }
     }
 
-    // Close output file if it is big enough. Two possibilities determine
-    // it's time to close it: (1) the current key should be this file's last
-    // key, (2) the next key should not be in this file.
+    // Close output file if it is big enough. Two possibilities determine it's
+    // time to close it: (1) the current key should be this file's last key, (2)
+    // the next key should not be in this file.
     //
     // TODO(aekmekji): determine if file should be closed earlier than this
-    // during subcompactions (i.e. if output size, estimated by input size,
-    // is going to be 1.2MB and max_output_file_size = 1MB, prefer to have
-    // 0.6MB and 0.6MB instead of 1MB and 0.2MB)
+    // during subcompactions (i.e. if output size, estimated by input size, is
+    // going to be 1.2MB and max_output_file_size = 1MB, prefer to have 0.6MB
+    // and 0.6MB instead of 1MB and 0.2MB)
     bool output_file_ended = false;
     Status input_status;
     if (sub_compact->compaction->max_output_file_size() != 0 &&
         sub_compact->current_output_file_size >=
             sub_compact->compaction->max_output_file_size()) {
-      // (1) this key terminates the file. For historical reasons, the
-      // iterator status before advancing will be given to
-      // FinishCompactionOutputFile().
+      // (1) this key terminates the file. For historical reasons, the iterator
+      // status before advancing will be given to FinishCompactionOutputFile().
       input_status = input->status();
       output_file_ended = true;
     }
@@ -1215,7 +1200,7 @@
   if (status.ok()) {
     status = c_iter->status();
   }
-  
+
   if (status.ok() && sub_compact->builder == nullptr &&
       sub_compact->outputs.size() == 0 && !range_del_agg.IsEmpty()) {
     // handle subcompaction containing only range deletions
@@ -1255,10 +1240,10 @@
 
 void CompactionJob::ProcessLinkCompaction(SubcompactionState* sub_compact) {
   ColumnFamilyData* cfd = sub_compact->compaction->column_family_data();
-  std::unique_ptr<RangeDelAggregator> range_del_agg(
-      new RangeDelAggregator(cfd->internal_comparator(), existing_snapshots_));
+  CompactionRangeDelAggregator range_del_agg(&cfd->internal_comparator(),
+                                             existing_snapshots_);
   std::unique_ptr<InternalIterator> input(versions_->MakeInputIterator(
-      sub_compact->compaction, range_del_agg.get(), env_options_for_read_));
+      sub_compact->compaction, &range_del_agg, env_options_for_read_));
 
   // Used for write properties
   std::vector<uint64_t> sst_depend;
@@ -1350,7 +1335,7 @@
 
   CompactionIterationStats range_del_out_stats;
   s = FinishCompactionOutputFile(input->status(), sub_compact,
-                                 range_del_agg.get(), &range_del_out_stats);
+                                 &range_del_agg, &range_del_out_stats);
 
   // Update metadata
   meta.sst_purpose = kLinkSst;
