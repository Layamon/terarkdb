--- conflicted
+++ resolved
@@ -25,8 +25,6 @@
 
 namespace rocksdb {
 
-<<<<<<< HEAD
-=======
 namespace terark_memtable_details {
 
 enum class ConcurrentType { Native, None };
@@ -56,9 +54,6 @@
 
 }  // namespace terark_memtable_details
 
-namespace detail = terark_memtable_details;
-
->>>>>>> aa7517a7
 // data structure inheriting terark's cspptrie for supporting memtable
 class MemPatricia : public terark::MainPatricia {
  public:
