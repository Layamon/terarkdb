--- conflicted
+++ resolved
@@ -6,9 +6,5 @@
 
 git submodule update --init --recursive
 
-<<<<<<< HEAD
-cd $BASE/$OUTPUT && cmake ../ -DCMAKE_BUILD_TYPE=RelWithDebInfo -DWITH_TESTS=OFF -DWITH_TOOLS=ON -DWITH_TERARK_ZIP=ON
-=======
 cd $BASE/$OUTPUT && cmake ../ -DCMAKE_BUILD_TYPE=RelWithDebInfo -DWITH_TOOLS=ON -DWITH_TERARK_ZIP=ON
->>>>>>> 5b9ad139
 cd $BASE/$OUTPUT && make -j $(nproc) && make install