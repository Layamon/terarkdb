--- conflicted
+++ resolved
@@ -127,7 +127,7 @@
   // parameter for fiber
   std::atomic_int max_task_per_thread_{1};
   std::atomic_int total_task_{0};
-  
+
   std::chrono::milliseconds wait_interval_{10};
   std::chrono::milliseconds wait_zero_{0};
   int wait_time_us_ = 1000;
@@ -363,12 +363,7 @@
     return;
   }
   if (max_task_per_thread > 0) {
-<<<<<<< HEAD
     max_task_per_thread_ = max_task_per_thread;
-=======
-    // NOT released
-    //max_task_per_thread_ = max_task_per_thread;
->>>>>>> 768acaa9
   }
   if (num >= 0 && (num > total_threads_limit_ ||
                   (num < total_threads_limit_ && allow_reduce))) {
