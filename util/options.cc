--- conflicted
+++ resolved
@@ -77,14 +77,10 @@
       access_hint_on_compaction_start(NORMAL),
       use_adaptive_mutex(false),
       bytes_per_sync(0),
-<<<<<<< HEAD
       compaction_style(kCompactionStyleLevel),
-      deletes_check_filter_first(false) {
-=======
       filter_deletes(false),
       memtable_factory(std::shared_ptr<SkipListFactory>(new SkipListFactory)) {
   assert(memtable_factory.get() != nullptr);
->>>>>>> c42485f6
 }
 
 static const char* const access_hints[] = {
@@ -220,21 +216,16 @@
         use_adaptive_mutex);
     Log(log,"                          Options.bytes_per_sync: %ld",
         bytes_per_sync);
-<<<<<<< HEAD
+    Log(log,"                          Options.filter_deletes: %d",
+        filter_deletes);
     Log(log,"                        Options.compaction_style: %d",
         compaction_style);
-    Log(log,"              Options.deletes_check_filter_first: %d",
-        deletes_check_filter_first);
     Log(log,"        Options.compaction_options_universal.size_ratio: %d",
         compaction_options_universal.size_ratio);
     Log(log,"   Options.compaction_options_universal.min_merge_width: %d",
         compaction_options_universal.min_merge_width);
     Log(log,"   Options.compaction_options_universal.max_merge_width: %d",
         compaction_options_universal.max_merge_width);
-=======
-    Log(log,"                          Options.filter_deletes: %d",
-        filter_deletes);
->>>>>>> c42485f6
 }   // Options::Dump
 
 //
