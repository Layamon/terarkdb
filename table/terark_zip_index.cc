
#ifndef INDEX_UT
#include "db/builder.h" // for cf_options.h
#endif

#include "terark_zip_index.h"
#include "terark_zip_table.h"
#include "terark_zip_common.h"
#include <terark/bitmap.hpp>
#include <terark/hash_strmap.hpp>
#include <terark/fsa/dfa_mmap_header.hpp>
#include <terark/fsa/fsa_cache.hpp>
#include <terark/fsa/nest_trie_dawg.hpp>
#include <terark/util/mmap.hpp>
#include <terark/util/sortable_strvec.hpp>
#include <terark/num_to_str.hpp>
#if defined(TerocksPrivateCode)
#include <terark/fsa/fsa_for_union_dfa.hpp>
#endif // TerocksPrivateCode

namespace rocksdb {

using namespace terark;

typedef rank_select_fewzero<uint32_t> rs_fewzero_32;
typedef rank_select_fewzero<uint64_t> rs_fewzero_64;
typedef rank_select_fewone<uint32_t> rs_fewone_32;
typedef rank_select_fewone<uint64_t> rs_fewone_64;

enum class WorkingState : uint32_t {
  Building = 1,
  UserMemory = 2,
  MmapFile = 3,
};
using terark::getEnvBool;
static bool g_indexEnableFewZero            = getEnvBool("TerarkZipTable_enableFewZero", false);
static bool g_indexEnableUintIndex          = getEnvBool("TerarkZipTable_enableUintIndex", true);
static bool g_indexEnableCompositeUintIndex = getEnvBool("TerarkZipTable_enableCompositeUintIndex", true);
static bool g_indexEnableSortedUint         = getEnvBool("TerarkZipTable_enableSortedUint", true);
static bool g_indexEnableBigUint0           = getEnvBool("TerarkZipTable_enableBigUint0", true);

static hash_strmap<TerarkIndex::FactoryPtr> g_TerarkIndexFactroy;
static hash_strmap<std::string,
                   fstring_func::hash_align,
                   fstring_func::equal_align,
                   ValueInline,
                   SafeCopy ///< some std::string is not memmovable
                  >
       g_TerarkIndexName;


template<class IndexClass>
bool VerifyClassName(fstring class_name) {
  size_t name_i = g_TerarkIndexName.find_i(typeid(IndexClass).name());
  size_t self_i = g_TerarkIndexFactroy.find_i(g_TerarkIndexName.val(name_i));
  assert(self_i < g_TerarkIndexFactroy.end_i());
  size_t head_i = g_TerarkIndexFactroy.find_i(class_name);
  return head_i < g_TerarkIndexFactroy.end_i() &&
                  g_TerarkIndexFactroy.val(head_i) == g_TerarkIndexFactroy.val(self_i);
}

static MatchContext& get_ctx() {
  MY_THREAD_LOCAL(terark::MatchContext, ctx);
  return ctx;
}

template<size_t Align, class Writer>
void Padzero(const Writer& write, size_t offset) {
  static const char zeros[Align] = { 0 };
  if (offset % Align) {
    write(zeros, Align - offset % Align);
  }
}

// 0 < cnt0 and cnt0 < 0.01 * total
inline bool IsFewZero(size_t total, size_t cnt0) {
  if (!g_indexEnableFewZero)
    return false;
  assert(total > 0);
  return (0 < cnt0) &&
    (cnt0 <= (double)total * 0.01);
}
inline bool IsFewOne(size_t total, size_t cnt1) {
  if (!g_indexEnableFewZero)
    return false;
  assert(total > 0);
  return (0 < cnt1) &&
    ((double)total * 0.005 < cnt1) &&
    (cnt1 <= (double)total * 0.01);
}

struct TerarkIndexHeader {
  uint8_t   magic_len;
  char      magic[19];
  char      class_name[60];

  uint32_t  reserved_80_4;
  uint32_t  header_size;
  uint32_t  version;
  uint32_t  reserved_92_4;

  uint64_t  file_size;
  uint64_t  reserved_102_24;
};

TerarkIndex::AutoRegisterFactory::AutoRegisterFactory(
                          std::initializer_list<const char*> names,
                          const char* rtti_name,
                          Factory* factory) {
  assert(names.size() > 0);
  fstring wireName = *names.begin();
  TERARK_RT_assert(!g_TerarkIndexFactroy.exists(wireName), std::logic_error);
  factory->mapIndex = g_TerarkIndexFactroy.end_i();
  for (const char* name : names) {
    g_TerarkIndexFactroy.insert_i(name, FactoryPtr(factory));
  }
  g_TerarkIndexName.insert_i(rtti_name, wireName.c_str());
}

const TerarkIndex::Factory* TerarkIndex::GetFactory(fstring name) {
  size_t idx = g_TerarkIndexFactroy.find_i(name);
  if (idx < g_TerarkIndexFactroy.end_i()) {
    auto factory = g_TerarkIndexFactroy.val(idx).get();
    return factory;
  }
  return NULL;
}

const char* TerarkIndex::Factory::WireName() const {
  TERARK_RT_assert(mapIndex < g_TerarkIndexFactroy.end_i(), std::logic_error);
  return g_TerarkIndexFactroy.key_c_str(mapIndex);
}

bool TerarkIndex::SeekCostEffectiveIndexLen(const KeyStat& ks, size_t& ceLen) {
  /*
   * the length of index1,
   * 1. 1 byte => too many sub-indexes under each index1
   * 2. 8 byte => a lot more gaps compared with 1 byte index1
   * !!! more bytes with less gap is preferred, in other words,
   * prefer smaller gap-ratio, larger compression-ratio
   * best case is : w1 * (1 / gap-ratio) + w2 * compress-ratio
   *        gap-ratio = (diff - numkeys) / diff,
   *   compress-ratio = compressed-part / original,
   *
   * to calculate space usage, assume 1000 keys, maxKeyLen = 16,
   *   original cost = 16,000 * 8                     = 128,000 bit
   *   8 bytes, 0.5 gap => 2000 + (16 - 8) * 8 * 1000 =  66,000
   *   2 bytes, 0.5 gap => 2000 + (16 - 2) * 8 * 1000 = 114,000
   */
  const double w1 = 0.1;
  const double w2 = 1.2;
  const double min_gap_ratio = 0.1;
  const double max_gap_ratio = 0.9;
  const double fewone_min_gap_ratio = 0.990; // fewone 0.010, 1 '1' out of 100
  const double fewone_max_gap_ratio = 0.995; // fewone 0.005, 1 '1' out of 200
  const size_t cplen = commonPrefixLen(ks.minKey, ks.maxKey);
  const size_t maxLen = std::min<size_t>(8, ks.maxKeyLen - cplen);
  const double originCost = ks.numKeys * ks.maxKeyLen * 8;
  double score = 0;
  double minCost = originCost;
  size_t scoreLen = maxLen;
  size_t minCostLen = maxLen;
  ceLen = maxLen;
  for (size_t i = maxLen; i > 0; i--) {
    auto minValue = ReadBigEndianUint64(ks.minKey.begin() + cplen, i);
    auto maxValue = ReadBigEndianUint64(ks.maxKey.begin() + cplen, i);
    uint64_t diff1st = abs_diff(minValue, maxValue); // don't +1, which may cause overflow
    uint64_t diff2nd = ks.numKeys;
    // one index1st with a collection of index2nd, that's when diff < numkeys
    double gap_ratio = diff1st <= ks.numKeys ? min_gap_ratio :
      (double)(diff1st - ks.numKeys) / diff1st;
    if (g_indexEnableFewZero &&
        fewone_min_gap_ratio <= gap_ratio &&
        gap_ratio < fewone_max_gap_ratio) { // fewone branch
      // to construct rankselect for fewone, much more extra space is needed
      size_t bits = (diff1st < UINT32_MAX && ks.numKeys < UINT32_MAX) ? 32 : 64;
      double cost = ks.numKeys * bits + diff2nd * 1.2 +
        (ks.maxKeyLen - cplen - i) * ks.numKeys * 8;
      if (cost > originCost * 0.8)
        continue;
      if (cost < minCost) {
        minCost = cost;
        minCostLen = i;
      }
    } else if (gap_ratio > max_gap_ratio) { // skip branch
      continue;
    } else {
      gap_ratio = std::max(gap_ratio, min_gap_ratio);
      // diff is bitmap, * 1.2 is extra cost to build RankSelect
      double cost = ((double)diff1st + diff2nd) * 1.2 +
        (ks.maxKeyLen - cplen - i) * ks.numKeys * 8;
      if (cost > originCost * 0.8)
        continue;
      double compress_ratio = (originCost - cost) / originCost;
      double cur = w1 * (1 / gap_ratio) + w2 * compress_ratio;
      if (cur > score) {
        score = cur;
        scoreLen = i;
      }
    }
  }

  if (score > 0 || minCost <= originCost * 0.8) {
    ceLen = (score > 0) ? scoreLen : minCostLen;
    return true;
  } else {
    return false;
  }
}

const TerarkIndex::Factory*
TerarkIndex::SelectFactory(const KeyStat& ks, fstring name) {
  assert(ks.numKeys > 0);
  size_t cplen = commonPrefixLen(ks.minKey, ks.maxKey);
  assert(cplen >= ks.commonPrefixLen);
  size_t ceLen = 0; // cost effective index1st len if any
  if (g_indexEnableUintIndex && 
      ks.maxKeyLen == ks.minKeyLen && 
      ks.maxKeyLen - cplen <= sizeof(uint64_t)) {
    auto minValue = ReadBigEndianUint64(ks.minKey.begin() + cplen, ks.minKey.end());
    auto maxValue = ReadBigEndianUint64(ks.maxKey.begin() + cplen, ks.maxKey.end());
    if (minValue > maxValue) {
      std::swap(minValue, maxValue);
    }
    uint64_t diff = maxValue - minValue; // don't +1, may overflow
    if (diff < ks.numKeys * 30) {
      if (diff + 1 == ks.numKeys) {
        return GetFactory("UintIndex_AllOne");
      }
      else if (diff < UINT32_MAX) {
        return GetFactory("UintIndex_IL_256_32");
      }
      else {
        return GetFactory("UintIndex_SE_512_64");
      }
    }
  }
  if (g_indexEnableCompositeUintIndex &&
      ks.maxKeyLen == ks.minKeyLen &&
      ks.maxKeyLen - cplen <= 16 && // !!! plain index2nd may occupy too much space
      SeekCostEffectiveIndexLen(ks, ceLen) &&
      ks.maxKeyLen > cplen + ceLen) {
    auto minValue = ReadBigEndianUint64(ks.minKey.begin() + cplen, ceLen);
    auto maxValue = ReadBigEndianUint64(ks.maxKey.begin() + cplen, ceLen);
    if (minValue > maxValue) {
      std::swap(minValue, maxValue);
    }
    if (maxValue - minValue < UINT32_MAX-1 &&
        ks.numKeys < UINT32_MAX-1) { // for composite cluster key, key1:key2 maybe 1:N
      return GetFactory("CompositeUintIndex_IL_256_32_IL_256_32");
    } else {
      return GetFactory("CompositeUintIndex_SE_512_64_SE_512_64");
    }
  }
  if (ks.sumKeyLen - ks.numKeys * ks.commonPrefixLen > 0x1E0000000) { // 7.5G
    return GetFactory("SE_512_64");
  }
  return GetFactory(name);
}

TerarkIndex::~TerarkIndex() {}
TerarkIndex::Factory::~Factory() {}
TerarkIndex::Iterator::~Iterator() {}

class NestLoudsTrieIterBase : public TerarkIndex::Iterator {
protected:
  unique_ptr<ADFA_LexIterator> m_iter;
  fstring key() const override {
	  return fstring(m_iter->word());
  }
  NestLoudsTrieIterBase(ADFA_LexIterator* iter)
   : m_iter(iter) {}
};

template<class NLTrie>
class NestLoudsTrieIterBaseTpl : public NestLoudsTrieIterBase {
protected:
  using TerarkIndex::Iterator::m_id;
  NestLoudsTrieIterBaseTpl(const NLTrie* trie)
    : NestLoudsTrieIterBase(trie->adfa_make_iter(initial_state)) {
    m_dawg = trie;
  }
  const NLTrie* m_dawg;
  bool Done(bool ok) {
    if (ok)
      m_id = m_dawg->state_to_word_id(m_iter->word_state());
    else
      m_id = size_t(-1);
    return ok;
  }
};
template<>
class NestLoudsTrieIterBaseTpl<MatchingDFA> : public NestLoudsTrieIterBase {
protected:
  using TerarkIndex::Iterator::m_id;
  NestLoudsTrieIterBaseTpl(const MatchingDFA* dfa)
    : NestLoudsTrieIterBase(dfa->adfa_make_iter(initial_state)) {
    m_dawg = dfa->get_dawg();
  }
  const BaseDAWG* m_dawg;
  bool Done(bool ok) {
    if (ok)
      m_id = m_dawg->v_state_to_word_id(m_iter->word_state());
    else
      m_id = size_t(-1);
    return ok;
  }
};

template<class NLTrie>
void NestLoudsTrieBuildCache(NLTrie* trie, double cacheRatio) {
  trie->build_fsa_cache(cacheRatio, NULL);
}
void NestLoudsTrieBuildCache(MatchingDFA* dfa, double cacheRatio) {}


template<class NLTrie>
void NestLoudsTrieGetOrderMap(const NLTrie* trie, UintVecMin0& newToOld) {
  NonRecursiveDictionaryOrderToStateMapGenerator gen;
  gen(*trie, [&](size_t dictOrderOldId, size_t state) {
    size_t newId = trie->state_to_word_id(state);
    //assert(trie->state_to_dict_index(state) == dictOrderOldId);
    //assert(trie->dict_index_to_state(dictOrderOldId) == state);
    newToOld.set_wire(newId, dictOrderOldId);
  });
}
void NestLoudsTrieGetOrderMap(const MatchingDFA* dfa, UintVecMin0& newToOld) {
  assert(0);
}

struct NestLoudsTrieIndexBase : public TerarkIndex {
  const BaseDAWG* m_dawg;
  unique_ptr<BaseDFA> m_trie;

  struct MyBaseFactory : public Factory {
    static
    void Read_SortedStrVec(SortedStrVec& keyVec,
                           NativeDataInput<InputBuffer>& reader,
                           const KeyStat& ks) {
      size_t numKeys = ks.numKeys;
      size_t commonPrefixLen = ks.commonPrefixLen;
      size_t sumPrefixLen = commonPrefixLen * numKeys;
      size_t sumRealKeyLen = ks.sumKeyLen - sumPrefixLen;
      valvec<byte_t> keyBuf;
      if (ks.minKey < ks.maxKey) {
        keyVec.reserve(numKeys, sumRealKeyLen);
        for (size_t i = 0; i < numKeys; ++i) {
          reader >> keyBuf;
          keyVec.push_back(fstring(keyBuf).substr(commonPrefixLen));
        }
      }
      else {
        keyVec.m_offsets.resize_with_wire_max_val(numKeys + 1, sumRealKeyLen);
        keyVec.m_offsets.set_wire(numKeys, sumRealKeyLen);
        keyVec.m_strpool.resize(sumRealKeyLen);
        size_t offset = sumRealKeyLen;
        for (size_t i = numKeys; i > 0; ) {
          --i;
          reader >> keyBuf;
          fstring str = fstring(keyBuf).substr(commonPrefixLen);
          offset -= str.size();
          memcpy(keyVec.m_strpool.data() + offset, str.data(), str.size());
          keyVec.m_offsets.set_wire(i, offset);
        }
        assert(offset == 0);
      }
    }
    static
    void Read_FixedLenStrVec(FixedLenStrVec& keyVec,
                           NativeDataInput<InputBuffer>& reader,
                           const KeyStat& ks) {
      size_t numKeys = ks.numKeys;
      size_t commonPrefixLen = ks.commonPrefixLen;
      size_t sumPrefixLen = commonPrefixLen * numKeys;
      size_t sumRealKeyLen = ks.sumKeyLen - sumPrefixLen;
      valvec<byte_t> keyBuf;
      size_t fixlen = ks.minKeyLen - commonPrefixLen;
      keyVec.m_fixlen = fixlen;
      if (ks.minKey < ks.maxKey) {
        keyVec.reserve(numKeys, sumRealKeyLen);
        for (size_t i = 0; i < numKeys; ++i) {
          reader >> keyBuf;
          keyVec.push_back(fstring(keyBuf).substr(commonPrefixLen));
        }
      }
      else {
        keyVec.m_size = numKeys;
        keyVec.m_strpool.resize(sumRealKeyLen);
        for (size_t i = numKeys; i > 0; ) {
          --i;
          reader >> keyBuf;
          memcpy(keyVec.m_strpool.data() + fixlen * i
            , fstring(keyBuf).substr(commonPrefixLen).data()
            , fixlen);
        }
      }
    }
    template<class StrVec>
    static
    void Set_NestLoudsTrieConfig(NestLoudsTrieConfig& conf,
                                 const StrVec& keyVec,
                                 const TerarkZipTableOptions& tzopt) {
      conf.nestLevel = tzopt.indexNestLevel;
      conf.nestScale = tzopt.indexNestScale;
      if (tzopt.indexTempLevel >= 0 && tzopt.indexTempLevel < 5) {
        if (keyVec.mem_size() > tzopt.smallTaskMemory) {
          // use tmp files during index building
          conf.tmpDir = tzopt.localTempDir;
          if (0 == tzopt.indexTempLevel) {
            // adjust tmpLevel for linkVec, wihch is proportional to num of keys
            double avglen = keyVec.avg_size();
            if (keyVec.mem_size() > tzopt.smallTaskMemory*2 && avglen <= 50) {
              // not need any mem in BFS, instead 8G file of 4G mem (linkVec)
              // this reduce 10% peak mem when avg keylen is 24 bytes
              if (avglen <= 30) {
                // write str data(each len+data) of nestStrVec to tmpfile
                conf.tmpLevel = 4;
              } else {
                // write offset+len of nestStrVec to tmpfile
                // which offset is ref to outer StrVec's data
                conf.tmpLevel = 3;
              }
            }
            else if (keyVec.mem_size() > tzopt.smallTaskMemory*3/2) {
              // for example:
              // 1G mem in BFS, swap to 1G file after BFS and before build nextStrVec
              conf.tmpLevel = 2;
            }
          }
          else {
            conf.tmpLevel = tzopt.indexTempLevel;
          }
        }
      }
      if (tzopt.indexTempLevel >= 5) {
        // always use max tmpLevel 4
        conf.tmpDir = tzopt.localTempDir;
        conf.tmpLevel = 4;
      }
      conf.isInputSorted = true;
    }

    template<class StrVec>
    static void AssertSorted(const StrVec& keyVec) {
#if !defined(NDEBUG)
      for (size_t i = 1; i < keyVec.size(); ++i) {
        fstring prev = keyVec[i - 1];
        fstring curr = keyVec[i];
        assert(prev < curr);
      }
#endif
    }

    size_t MemSizeForBuild(const KeyStat& ks) const override {
      size_t sumRealKeyLen = ks.sumKeyLen - ks.commonPrefixLen * ks.numKeys;
      if (ks.minKeyLen == ks.maxKeyLen) {
        return sumRealKeyLen;
      }
      size_t indexSize = UintVecMin0::compute_mem_size_by_max_val(ks.numKeys + 1, sumRealKeyLen);
      return indexSize + sumRealKeyLen;
    }
  };

  NestLoudsTrieIndexBase(BaseDFA* trie) : m_trie(trie) {
    m_dawg = trie->get_dawg();
  }

  const char* Name() const override {
    if (m_trie->is_mmap()) {
      auto header = (const TerarkIndexHeader*)m_trie->get_mmap().data();
      return header->class_name;
    }
    else {
      size_t name_i = g_TerarkIndexName.find_i(typeid(*this).name());
      TERARK_RT_assert(name_i < g_TerarkIndexName.end_i(), std::logic_error);
      return g_TerarkIndexName.val(name_i).c_str();
    }
  }
  void SaveMmap(std::function<void(const void *, size_t)> write) const override {
    m_trie->save_mmap(write);
  }
  size_t Find(fstring key) const override final {
    auto& ctx = get_ctx();
    ctx.reset();
    ctx.root = 0;
    ctx.pos = 0;
    ctx.zidx = 0;
    ctx.zbuf_state = size_t(-1);
    return m_dawg->index(ctx, key);
  }
  virtual size_t DictRank(fstring key) const {
    auto& ctx = get_ctx();
    ctx.root = 0;
    ctx.pos = 0;
    ctx.zidx = 0;
    ctx.zbuf_state = size_t(-1);
    return m_dawg->dict_rank(ctx, key);
  }
  size_t NumKeys() const override final {
    return m_dawg->num_words();
  }
  size_t TotalKeySize() const override final {
    return m_trie->adfa_total_words_len();
  }
  fstring Memory() const override final {
    return m_trie->get_mmap();
  }
  bool NeedsReorder() const override final { return true; }
};

template<class NLTrie>
class NestLoudsTrieIndex : public NestLoudsTrieIndexBase {
  class MyIterator : public NestLoudsTrieIterBaseTpl<NLTrie> {
  protected:
    using NestLoudsTrieIterBaseTpl<NLTrie>::m_dawg;
    using NestLoudsTrieIterBaseTpl<NLTrie>::Done;
    using NestLoudsTrieIterBase::m_iter;
    using TerarkIndex::Iterator::m_id;
  public:
    explicit MyIterator(const NLTrie* trie)
      : NestLoudsTrieIterBaseTpl<NLTrie>(trie)
    {}
    bool SeekToFirst() override { return Done(m_iter->seek_begin()); }
    bool SeekToLast()  override { return Done(m_iter->seek_end()); }
    bool Seek(fstring key) override { return Done(m_iter->seek_lower_bound(key)); }
    bool Next() override { return Done(m_iter->incr()); }
    bool Prev() override { return Done(m_iter->decr()); }
    size_t DictRank() const override {
      assert(m_id != size_t(-1));
      return m_dawg->state_to_dict_rank(m_iter->word_state());
    }
  };
public:
  NestLoudsTrieIndex(NLTrie* trie) : NestLoudsTrieIndexBase(trie) {}
  Iterator* NewIterator() const override final {
    auto trie = static_cast<const NLTrie*>(m_trie.get());
    return new MyIterator(trie);
  }
  void GetOrderMap(UintVecMin0& newToOld)
  const override final {
    auto trie = static_cast<const NLTrie*>(m_trie.get());
    NestLoudsTrieGetOrderMap(trie, newToOld);
  }
  void BuildCache(double cacheRatio) {
    if (cacheRatio > 1e-8) {
      auto trie = static_cast<NLTrie*>(m_trie.get());
      NestLoudsTrieBuildCache(trie, cacheRatio);
    }
  }
  class MyFactory : public MyBaseFactory {
  public:
    TerarkIndex* Build(NativeDataInput<InputBuffer>& reader,
                       const TerarkZipTableOptions& tzopt,
                       const KeyStat& ks,
                       const ImmutableCFOptions* ioptions) const override {
      valvec<byte_t> keyBuf;
      if (ks.minKeyLen != ks.maxKeyLen) {
        SortedStrVec keyVec;
        Read_SortedStrVec(keyVec, reader, ks);
        return BuildImpl(tzopt, keyVec);
      }
      else {
        FixedLenStrVec keyVec;
        Read_FixedLenStrVec(keyVec, reader, ks);
        return BuildImpl(tzopt, keyVec);
      }
    }
  private:
    template<class StrVec>
    TerarkIndex*
    BuildImpl(const TerarkZipTableOptions& tzopt, StrVec& keyVec) const {
      AssertSorted(keyVec);
      NestLoudsTrieConfig conf;
      Set_NestLoudsTrieConfig(conf, keyVec, tzopt);
      std::unique_ptr<NLTrie> trie(new NLTrie());
      trie->build_from(keyVec, conf);
      return new NestLoudsTrieIndex(trie.release());
    }
  public:
    unique_ptr<TerarkIndex> LoadMemory(fstring mem) const override {
      unique_ptr<BaseDFA>
      dfa(BaseDFA::load_mmap_user_mem(mem.data(), mem.size()));
      auto trie = dynamic_cast<NLTrie*>(dfa.get());
      if (NULL == trie) {
        throw std::invalid_argument("Bad trie class: " + ClassName(*dfa)
            + ", should be " + ClassName<NLTrie>());
      }
      auto index = new NestLoudsTrieIndex(trie);
      dfa.release();
      return unique_ptr<TerarkIndex>(index);
    }
    unique_ptr<TerarkIndex> LoadFile(fstring fpath) const override {
      unique_ptr<BaseDFA> dfa(BaseDFA::load_mmap(fpath));
      auto trie = dynamic_cast<NLTrie*>(dfa.get());
      if (NULL == trie) {
        throw std::invalid_argument(
            "File: " + fpath + ", Bad trie class: " + ClassName(*dfa)
            + ", should be " + ClassName<NLTrie>());
      }
      auto index = new NestLoudsTrieIndex(trie);
      dfa.release();
      return unique_ptr<TerarkIndex>(index);
    }
  };
};

<<<<<<< HEAD

#if defined(TerocksPrivateCode)

namespace composite_index_detail {

class DummyIterator : public TerarkIndex::Iterator {
public:
  bool SeekToFirst() {
    return false;
  }
  bool SeekToLast() {
    return false;
  }
  bool Seek(fstring target) {
    return false;
  }
  bool Next() {
    return false;
  }
  bool Prev() {
    return false;
  }
  size_t DictRank() const {
    return 0;
  }
  virtual fstring key() const {
    return fstring();
  }
};

struct SerializationBase {
  virtual bool Load(fstring mem) = 0;
  virtual void Save(std::function<void(void*, size_t)> append) const = 0;
  virtual ~SerializationBase() {}
};
struct VirtualPrefixBase : public SerializationBase {
  virtual ~VirtualPrefixBase() {}
  virtual size_t KeyCount() const = 0;
  virtual size_t TotalKeySize() const = 0;
  virtual size_t Find(fstring key) const = 0;
  virtual size_t DictRank(fstring key) const = 0;
  virtual bool NeedsReorder() const = 0;
};
struct VirtualPrefix : public SerializationBase {
  VirtualPrefix(VirtualPrefixBase* base) : prefix(base) {}
  ~VirtualPrefix() {
    delete prefix;
  }
  VirtualPrefixBase* prefix;

  size_t KeyCount() const {
    return prefix->KeyCount();
  }
  size_t TotalKeySize() const {
    return prefix->TotalKeySize();
  }
  size_t Find(fstring key) const {
    return prefix->Find(key);
  }
  size_t DictRank(fstring key) const {
    return prefix->DictRank(key);
  }
  bool NeedsReorder() const {
    return prefix->NeedsReorder();
  }

  bool Load(fstring mem) {
    return prefix->Load(mem);
  }
  void Save(std::function<void(void*, size_t)> append) const {
    prefix->Save(append);
  }
};
template<class Prefix>
struct VirtualPrefixWrapper : public VirtualPrefixBase, public Prefix {
  VirtualPrefixWrapper(Prefix *prefix) : Prefix(prefix) {}

  size_t KeyCount() const override {
    return Prefix::KeyCount();
  }
  size_t TotalKeySize() const override {
    return Prefix::TotalKeySize();
  }
  size_t Find(fstring key) const override {
    return Prefix::Find(key);
  }
  size_t DictRank(fstring key) const override {
    return Prefix::DictRank(key);
  }
  bool NeedsReorder() const override {
    return Prefix::NeedsReorder();
  }

  bool Load(fstring mem) override {
    return Prefix::Load(mem);
  }
  void Save(std::function<void(void*, size_t)> append) const override {
    Prefix::Save(append);
  }
};

struct VirtualMapBase : public SerializationBase {
  virtual ~VirtualMapBase() {}
  virtual bool IsUnique() const = 0;
};
struct VirtualMap : public SerializationBase {
  VirtualMap(VirtualMapBase* base) : map(base) {}
  ~VirtualMap() {
    delete map;
  }
  VirtualMapBase* map;

  bool IsUnique() const {
    return map->IsUnique();
  }

  bool Load(fstring mem) override {
    return map->Load(mem);
  }
  void Save(std::function<void(void*, size_t)> append) const override {
    map->Save(append);
  }
};
template<class Map>
struct VirtualMapWrapper : public VirtualMapBase, public Map {
  VirtualMapWrapper(Map *map) : Map(map) {}

  bool IsUnique() const override {
    return Map::IsUnique();
  }

  bool Load(fstring mem) override {
    return Map::Load(mem);
  }
  void Save(std::function<void(void*, size_t)> append) const override {
    Map::Save(append);
  }
};

struct VirtualSuffixBase : public SerializationBase {
  virtual ~VirtualSuffixBase() {}
};
struct VirtualSuffix : public SerializationBase {
  VirtualSuffix(VirtualSuffixBase* base) : suffix(base) {}
  ~VirtualSuffix() {
    delete suffix;
  }
  VirtualSuffixBase* suffix;


  bool Load(fstring mem) override {
    return suffix->Load(mem);
  }
  void Save(std::function<void(void*, size_t)> append) const override {
    suffix->Save(append);
  }
};
template<class Suffix>
struct VirtualSuffixWrapper : public VirtualSuffixBase, public Suffix {
  VirtualSuffixWrapper(Suffix *suffix) : Suffix(suffix) {}

  bool Load(fstring mem) override {
    return Suffix::Load(mem);
  }
  void Save(std::function<void(void*, size_t)> append) const override {
    Suffix::Save(append);
  }
};

}


////////////////////////////////////////////////////////////////////////////////
//  Prefix :
//    VirtualImpl :
//      NLTPrefix<>
//        Mixed_XL_256
//        SE_512_64
//      UintPrefix<>
//        FewZero32
//        FewZero64
//        FewOne32
//        FewOne64
//    UintPrefix<>
//      AllOne
//      IL_256_32
//      SE_512_64
//  Map :
//    VirtualImpl :
//      FewZero32
//      FewZero64
//      FewOne32
//      FewOne64
//    AllOne
//    IL_256_32
//    SE_512_64
//  Suffix :
//    VirtualImpl :
//      DynamicStr
//      EntropyStr
//      DictZipStr
//      Number<>
//        SortedUintVec
//    Empty
//    FixedStr
//    Number<>
//      BigUintVecMin0

template<class Prefix, class Map, class Suffix>
class CompositeIndex : public TerarkIndex {
public:
  CompositeIndex(Prefix&& prefix, Map&& map, Suffix&& suffix)
    : prefix_(std::move(prefix))
    , map_(std::move(map))
    , suffix_(std::move(suffix)) {
  }

  fstring common_;
  Prefix prefix_;
  Map map_;
  Suffix suffix_;

  const char* Name() const {
    return "CompositeIndex";
  }
  void SaveMmap(std::function<void(const void *, size_t)> write) const {
    // TODO
  }
  size_t Find(fstring key) const {
    if (key.commonPrefixLen(common_) != common_.size()) {
      return size_t(-1);
    }
    key = key.substr(common_.size());
    size_t id = prefix_.Find(key);
    if (map_.IsUnique()) {
      return id;
    }
    // TODO
    assert(0);
    return 0;
  }
  size_t DictRank(fstring key) const {
    size_t cplen = key.commonPrefixLen(common_);
    if (cplen != common_.size()) {
      assert(key.size() >= cplen);
      assert(key.size() == cplen || byte_t(key[cplen]) != byte_t(common_[cplen]));
      if (key.size() == cplen || byte_t(key[cplen]) < byte_t(common_[cplen])) {
        return 0;
      }
      else {
        return NumKeys();
      }
    }
    if (map_.IsUnique()) {
      return prefix_.DictRank(key);
    }
    // TODO
    //size_t id = prefix_.Find(key);
    assert(0);
    return 0;
  }
  size_t NumKeys() const {
    if (map_.IsUnique()) {
      return prefix_.KeyCount();
    }
    // TODO
    return 0;
  }
  size_t TotalKeySize() const {
    size_t size = prefix_.TotalKeySize();
    size += NumKeys() * common_.size();
    // TODO
    return 0;
  }
  fstring Memory() const {
    return fstring();
  }
  Iterator* NewIterator() const {
    return nullptr;
  }
  bool NeedsReorder() const {
    return prefix_.NeedsReorder();
  }
  void GetOrderMap(terark::UintVecMin0& newToOld) const {
  }
  void BuildCache(double cacheRatio) {
  }
};

namespace composite_index_detail {

class CompositeIndexFactoryBase : public TerarkIndex::Factory {
  TerarkIndex* Build(NativeDataInput<InputBuffer>& tmpKeyFileReader,
                     const TerarkZipTableOptions& tzopt,
                     const TerarkIndex::KeyStat&,
                     const ImmutableCFOptions* ioption = nullptr) const {
    return nullptr;
  }
  size_t MemSizeForBuild(const TerarkIndex::KeyStat&) const {
    return 0;
  }
  unique_ptr<TerarkIndex> LoadMemory(fstring mem) const {
    return nullptr;
  }
  unique_ptr<TerarkIndex> LoadFile(fstring fpath) const {
    return nullptr;
  }
protected:
  virtual TerarkIndex* CreateIndex(SerializationBase* prefix,
                                   SerializationBase* map,
                                   SerializationBase* suffix) const = 0;
  virtual SerializationBase* CreatePrefix() const = 0;
  virtual SerializationBase* CreateMap() const = 0;
  virtual SerializationBase* CreateSuffix() const = 0;
};

template<class Prefix, size_t PV, class Map, size_t MV, class Suffix, size_t SV>
struct CompositeIndexDeclare {
  typedef CompositeIndex<typename std::conditional<PV, VirtualPrefixWrapper<Prefix>, Prefix>::type,
                         typename std::conditional<MV, VirtualMapWrapper<Map>, Map>::type,
                         typename std::conditional<SV, VirtualSuffixWrapper<Suffix>, Suffix>::type> index_type;
};


template<class Prefix, size_t PV, class Map, size_t MV, class Suffix, size_t SV>
class CompositeIndexFactory : public CompositeIndexFactoryBase {
protected:
  virtual TerarkIndex* CreateIndex(SerializationBase* prefix,
                                   SerializationBase* map,
                                   SerializationBase* suffix) const {
    return new CompositeIndexDeclare<Prefix, PV, Map, MV, Suffix, SV>::index_type(prefix, map, suffix);
  }
  SerializationBase* CreatePrefix() const override {
    return new Prefix();
  }
  SerializationBase* CreateMap() const override {
    return new Map();
  }
  SerializationBase* CreateSuffix() const override {
    return new Suffix();
  }
};

}

using composite_index_detail::CompositeIndexDeclare;
using composite_index_detail::CompositeIndexFactory;

#define RegisterCompositeIndex(Prefix, PV, Map, MV, Suffix, SV, Name, ...)                      \
  typedef typename CompositeIndexDeclare<Prefix, PV, Map, MV, Suffix, SV>::index_type Name;     \
  typedef CompositeIndexFactory<Prefix, PV, Map, MV, Suffix, SV> Name##Factory;                 \
  TerarkIndexRegisterWithFactory(Name, Name##Factory, ##__VA_ARGS__)

#define RegisterCompositeIndexWithFactory(Prefix, PV, Map, MV, Suffix, SV, Name, Factory, ...)  \
  typedef typename CompositeIndexDeclare<Prefix, PV, Map, MV, Suffix, SV>::index_type Name;     \
  TerarkIndexRegisterWithFactory(Name, Factory, ##__VA_ARGS__)



template<class RankSelect>
struct CompositeIndexUintPrefix : public composite_index_detail::SerializationBase {
  CompositeIndexUintPrefix() = default;
  CompositeIndexUintPrefix(CompositeIndexUintPrefix&&) = default;
  CompositeIndexUintPrefix(SerializationBase* base) {
    assert(dynamic_cast<CompositeIndexUintPrefix<RankSelect>*>(base) != nullptr);
    auto other = static_cast<CompositeIndexUintPrefix<RankSelect>*>(base);
    rank_select.swap(other->rank_select);
    key_length = other->key_length;
    delete other;
  }
  RankSelect rank_select;
  size_t key_length;
  uint64_t min_value;
  uint64_t max_value;

  size_t KeyCount() const {
    return rank_select.max_rank1();
  }
  size_t TotalKeySize() const {
    return key_length * rank_select.max_rank1();
  }
  size_t Find(fstring key) const {
    if (key.size() != key_length) {
      return size_t(-1);
    }
    uint64_t value = ReadBigEndianUint64(key);
    if (value < min_value || value > max_value) {
      return size_t(-1);
    }
    uint64_t pos = value - min_value;
    if (!rank_select[pos]) {
      return size_t(-1);
    }
    return rank_select.rank1(pos);
  }
  size_t DictRank(fstring key) const {
    size_t id, pos;
    if (Seek(key, id, pos)) {
      return id;
    }
    return rank_select.max_rank1();
  }
  bool Seek(fstring key, size_t& id, size_t& pos) const {
    /*
     *    key.size() == 4;
     *    key_length == 6;
     *    | - - - - - - - - |  <- buffer
     *        | - - - - - - |  <- index
     *        | - - - - |      <- key
     */
    byte_t buffer[8] = {};
    memcpy(buffer + (8 - key_length), key.data(), std::min<size_t>(key_length, key.size()));
    uint64_t value = ReadBigEndianUint64Aligned(buffer, 8);
    if (value > max_value) {
      id = size_t(-1);
      return false;
    }
    if (value < min_value) {
      id = 0;
      pos = 0;
      return true;
    }
    pos = value - min_value;
    id = rank_select.rank1(pos);
    if (!rank_select[pos]) {
      pos += rank_select.zero_seq_len(pos);
    }
    else if (key.size() > key_length) {
      if (pos == rank_select.size() - 1) {
        id = size_t(-1);
        return false;
      }
      ++id;
      pos = pos + rank_select.zero_seq_len(pos + 1) + 1;
    }
    return true;
  }
  bool NeedsReorder() const {
    return false;
  }

  bool Load(fstring mem) override {
    return false;
  }
  void Save(std::function<void(void*, size_t)> append) const override {
  }
};

template<class RankSelect>
struct CompositeIndexMap : public composite_index_detail::SerializationBase {
  CompositeIndexMap() = default;
  CompositeIndexMap(CompositeIndexMap&&) = default;
  CompositeIndexMap(SerializationBase* base) {
    assert(dynamic_cast<CompositeIndexMap<RankSelect>*>(base) != nullptr);
    auto other = static_cast<CompositeIndexMap<RankSelect>*>(base);
    rank_select.swap(other->rank_select);
    delete other;
  }
  RankSelect rank_select;

  bool IsUnique() const {
    return false;
  }

  bool Load(fstring mem) override {
    return false;
  }
  void Save(std::function<void(void*, size_t)> append) const override {
  }
};

template<>
struct CompositeIndexMap<rank_select_allone> : public composite_index_detail::SerializationBase {
  CompositeIndexMap() = default;
  CompositeIndexMap(CompositeIndexMap&&) = default;
  CompositeIndexMap(SerializationBase* base) {
    assert(dynamic_cast<CompositeIndexMap<rank_select_allone>*>(base) != nullptr);
    auto other = static_cast<CompositeIndexMap<rank_select_allone>*>(base);
    rank_select = other->rank_select;
    delete other;
  }
  rank_select_allone rank_select;

  bool IsUnique() const {
    return true;
  }

  bool Load(fstring mem) override {
    return false;
  }
  void Save(std::function<void(void*, size_t)> append) const override {
  }
};

struct CompositeIndexEmptySuffix : public composite_index_detail::SerializationBase {
  CompositeIndexEmptySuffix() = default;
  CompositeIndexEmptySuffix(CompositeIndexEmptySuffix&&) = default;
  CompositeIndexEmptySuffix(SerializationBase* base) {
    delete base;
  }

  bool Load(fstring mem) override {
    return false;
  }
  void Save(std::function<void(void*, size_t)> append) const override {
  }
};

template<class RankSelect>
using UintIndex =
  typename CompositeIndexDeclare<CompositeIndexUintPrefix<RankSelect>, 0,
                                 CompositeIndexMap<rank_select_allone>, 0,
                                 CompositeIndexEmptySuffix, 0>::index_type;

using VirtualCompositeIndex =
  typename CompositeIndexDeclare<CompositeIndexUintPrefix<rank_select_allone>, 1,
                                 CompositeIndexMap<rank_select_il_256_32>, 1,
                                 CompositeIndexEmptySuffix, 1>::index_type;

int foo() {
  auto i0 = new UintIndex<rank_select_allone>(
    new CompositeIndexUintPrefix<rank_select_allone>(),
    new CompositeIndexMap<rank_select_allone>(),
    new CompositeIndexEmptySuffix());

  auto i1 = new VirtualCompositeIndex(
    new CompositeIndexUintPrefix<rank_select_allone>(),
    new CompositeIndexMap<rank_select_il_256_32>(),
    new CompositeIndexEmptySuffix());

  return -1;
}



////////////////////////////////////////////////////////////////////////////////

=======
>>>>>>> b3437825
class SortedUintDataCont {
private:
  size_t get_val(size_t idx) const {
    return container_[idx] + min_value_;
  }
  uint64_t to_uint64(fstring val) const {
    byte_t targetBuffer[8] = { 0 };
    memcpy(targetBuffer + (8 - key_len_), val.data(),
           std::min(key_len_, val.size()));
    return ReadBigEndianUint64(targetBuffer, 8);
  }
public:
  void swap(SortedUintDataCont& other) {
    container_.swap(other.container_);
    std::swap(min_value_, other.min_value_);
    std::swap(key_len_, other.key_len_);
  }
  void swap(SortedUintVec& other) {
    container_.swap(other);
  }
  void set_min_value(uint64_t min_value) {
    min_value_ = min_value;
  }
  void set_key_len(size_t key_len) {
    key_len_ = key_len;
  }
  void set_size(size_t sz) { assert(0); }
  void risk_release_ownership() {
    container_.risk_release_ownership();
  }
  const byte_t* data() const { return container_.data(); }
  size_t mem_size() const { return container_.mem_size(); }
  size_t size() const { return container_.size(); }
  bool equals(size_t idx, fstring val) const {
    assert(idx < container_.size());
    if (val.size() != key_len_)
      return false;
    uint64_t n = to_uint64(val);
    return get_val(idx) == n;
  }
  void risk_set_data(byte_t* data, size_t num, size_t maxValue) {
    assert(0);
  }
  void risk_set_data(byte_t* data, size_t sz) {
    assert(data != nullptr);
    container_.risk_set_data(data, sz);
  }

  void copy_to(size_t idx, byte_t* data) const {
    assert(idx < container_.size());
    size_t v = get_val(idx);
    SaveAsBigEndianUint64(data, key_len_, v);
  }
  int compare(size_t idx, fstring another) const {
    assert(idx < container_.size());
    byte_t arr[8] = { 0 };
    copy_to(idx, arr);
    fstring me(arr, arr + key_len_);
    return fstring_func::compare3()(me, another);
  }
  /*
   * 1. m_len == 8,
   * 2. m_len < 8, should align
   */
  size_t lower_bound(size_t lo, size_t hi, fstring val) const {
    uint64_t n = to_uint64(val);
    if (n < min_value_) // if equal, val len may > 8
      return lo;
    n -= min_value_;
    size_t pos = container_.lower_bound(lo, hi, n);
    while (pos != hi) {
      if (compare(pos, val) >= 0)
        return pos;
      pos++;
    }
    return pos;
  }


private:
  SortedUintVec container_;
  uint64_t min_value_;
  size_t key_len_;
};

class Min0DataCont {
private:
  size_t get_val(size_t idx) const {
    return container_[idx] + min_value_;
  }
  uint64_t to_uint64(fstring val) const {
    byte_t targetBuffer[8] = { 0 };
    memcpy(targetBuffer + (8 - key_len_), val.data(),
           std::min(key_len_, val.size()));
    return ReadBigEndianUint64(targetBuffer, 8);
  }
public:
  void swap(Min0DataCont& other) {
    container_.swap(other.container_);
    std::swap(min_value_, other.min_value_);
    std::swap(key_len_, other.key_len_);
  }
  void swap(BigUintVecMin0& other) {
    container_.swap(other);
  }
  void set_min_value(uint64_t min_value) {
    min_value_ = min_value;
  }
  void set_key_len(size_t key_len) {
    key_len_ = key_len;
  }
  void set_size(size_t sz) { assert(0); }
  void risk_release_ownership() {
    container_.risk_release_ownership();
  }
  const byte_t* data() const { return container_.data(); }
  size_t mem_size() const { return container_.mem_size(); }
  size_t size() const { return container_.size(); }
  bool equals(size_t idx, fstring val) const {
    assert(idx < container_.size());
    if (val.size() != key_len_)
      return false;
    uint64_t n = to_uint64(val);
    return get_val(idx) == n;
  }
  void risk_set_data(byte_t* data, size_t num, size_t maxValue) {
    size_t bits = BigUintVecMin0::compute_uintbits(maxValue);
    container_.risk_set_data(data, num, bits);
  }
  void risk_set_data(byte_t* data, size_t sz) {
    assert(0);
  }

  void copy_to(size_t idx, byte_t* data) const {
    assert(idx < container_.size());
    size_t v = get_val(idx);
    SaveAsBigEndianUint64(data, key_len_, v);
  }
  int compare(size_t idx, fstring another) const {
    assert(idx < container_.size());
    byte_t arr[8] = { 0 };
    copy_to(idx, arr);
    fstring me(arr, arr + key_len_);
    return fstring_func::compare3()(me, another);
  }
  size_t lower_bound(size_t lo, size_t hi, fstring val) const {
    uint64_t n = to_uint64(val);
    if (n < min_value_) // if equal, val len may > key_len_
      return lo;
    n -= min_value_;
    size_t pos = lower_bound_n<const BigUintVecMin0&>(container_, lo, hi, n);
    while (pos != hi) {
      if (compare(pos, val) >= 0)
        return pos;
      pos++;
    }
    return pos;
  }

private:
  BigUintVecMin0 container_;
  uint64_t min_value_;
  size_t key_len_;
};

class StrDataCont {
public:
  void swap(StrDataCont& other) {
    container_.swap(other.container_);
  }
  void swap(FixedLenStrVec& other) {
    container_.swap(other);
  }
  void risk_release_ownership() {
    container_.risk_release_ownership();
  }
  void set_key_len(size_t len) {
    container_.m_fixlen = len;
  }
  void set_min_value(uint64_t min_value) { assert(0); }
  void set_size(size_t sz) {
    container_.m_size = sz;
  }
  const byte_t* data() const { return container_.data(); }
  size_t mem_size() const { return container_.mem_size(); }
  size_t size() const { return container_.size(); }
  bool equals(size_t idx, fstring other) const {
    return container_[idx] == other;
  }
  void risk_set_data(byte_t* data, size_t sz) {
    assert(data != nullptr);
    // here, sz == count, since <byte_t>
    container_.m_strpool.risk_set_data(data, sz);
  }
  void risk_set_data(byte_t* data, size_t num, size_t maxValue) {
    assert(0);
  }

  void copy_to(size_t idx, byte_t* data) const {
    assert(idx < container_.size());
    memcpy(data, container_[idx].data(), container_[idx].size());
  }
  int compare(size_t idx, fstring another) const {
    assert(idx < container_.size());
    return fstring_func::compare3()(container_[idx], another);
  }
  size_t lower_bound(size_t lo, size_t hi, fstring val) const {
    return container_.lower_bound(lo, hi, val);
  }

private:
  FixedLenStrVec container_;
};
// -- fast zero-seq-len
template<class RankSelect>
size_t fast_zero_seq_len(const RankSelect& rs, size_t pos, size_t& hint) {
  return rs.zero_seq_len(pos);
}
template<class Uint>
size_t
fast_zero_seq_len(const rank_select_fewzero<Uint>& rs, size_t pos, size_t& hint) {
  return rs.zero_seq_len(pos, hint);
}
template<class Uint>
size_t
fast_zero_seq_len(const rank_select_fewone<Uint>& rs, size_t pos, size_t& hint) {
  return rs.zero_seq_len(pos, hint);
}
// -- fast zero-seq-revlen
template<class RankSelect>
size_t fast_zero_seq_revlen(const RankSelect& rs, size_t pos, size_t& hint) {
  return rs.zero_seq_revlen(pos);
}
template<class Uint>
size_t
fast_zero_seq_revlen(const rank_select_fewzero<Uint>& rs, size_t pos, size_t& hint) {
  return rs.zero_seq_revlen(pos, hint);
}
template<class Uint>
size_t
fast_zero_seq_revlen(const rank_select_fewone<Uint>& rs, size_t pos, size_t& hint) {
  return rs.zero_seq_revlen(pos, hint);
}

struct CompositeUintIndexBase : public TerarkIndex {
  static const char* index_name;
  struct MyBaseFileHeader : public TerarkIndexHeader {
    uint64_t key1_min_value;
    uint64_t key1_max_value;
    uint64_t rankselect1_mem_size;
    uint64_t rankselect2_mem_size;
    uint64_t key2_data_mem_size;
    /*
     * per key length = common_prefix_len + key1_fixed_len + key2_fixed_len
     */
    uint32_t key1_fixed_len;
    uint32_t key2_fixed_len;
    /*
     * (Rocksdb) For one huge index, we'll split it into multipart-index for the sake of RAM,
     * and each sub-index could have longer commonPrefix compared with ks.commonPrefix.
     * what's more, under such circumstances, ks.commonPrefix may have been rewritten
     * be upper-level builder to '0'. here,
     * common_prefix_length = sub-index.commonPrefixLen - whole-index.commonPrefixLen
     */
    uint32_t common_prefix_length;
    uint32_t reserved32;
    uint64_t reserved64;
    /*
     * For backward compatibility.
     * do NOT use reserved64/reserved_102_24 any more
     */
#define key2_min_value reserved64
#define key2_max_value reserved_102_24

    MyBaseFileHeader(size_t body_size, const std::type_info& ti) {
      memset(this, 0, sizeof *this);
      magic_len = strlen(index_name);
      strncpy(magic, index_name, sizeof magic);
      size_t name_i = g_TerarkIndexName.find_i(ti.name());
      assert(name_i < g_TerarkIndexFactroy.end_i());
      strncpy(class_name, g_TerarkIndexName.val(name_i).c_str(), sizeof class_name);
      header_size = sizeof *this;
      version = 1;
      file_size = sizeof *this + body_size;
    }
  };
  enum ContainerUsedT {
    kFixedLenStr = 0,
    kUintMin0,
    kSortedUint
  };
  // handlers
  static uint64_t Read1stKey(const valvec<byte_t>& key, size_t cplen, size_t key1_len) {
    return ReadBigEndianUint64(key.begin() + cplen, key1_len);
  }
  static uint64_t Read1stKey(fstring key, size_t cplen, size_t key1_len) {
    return ReadBigEndianUint64((const byte_t*)key.data() + cplen, key1_len);
  }
  static uint64_t Read1stKey(const byte_t* key, size_t cplen, size_t key1_len) {
    return ReadBigEndianUint64(key + cplen, key1_len);
  }
  class MyBaseFactory : public TerarkIndex::Factory {
  public:
    // composite index as cluster index
    // secondary index which contain 'id' as key2
    enum AmazingCombinationT {
      kAllOne_AllZero = 0, // secondary index no gap
      kAllOne_FewZero,     // c-cluster index
      kAllOne_FewOne,
      kAllOne_Normal,      // c-cluster index
      kFewZero_AllZero = 4,// secondary index with gap
      kFewZero_FewZero,    //
      kFewZero_FewOne,
      kFewZero_Normal,
      kFewOne_AllZero = 8, // secondary index with lots of gap
      kFewOne_FewZero,     // c-cluster index with lots of gap
      kFewOne_FewOne,
      kFewOne_Normal,      // c-cluster index with lots of gap
      kNormal_AllZero = 12,
      kNormal_FewZero,
      kNormal_FewOne,
      kNormal_Normal
    };
    size_t MemSizeForBuild(const KeyStat& ks) const override {
      assert(ks.minKeyLen == ks.maxKeyLen);
      size_t cplen = commonPrefixLen(ks.minKey, ks.maxKey);
      size_t key1_len = 0;
      bool check = SeekCostEffectiveIndexLen(ks, key1_len);
      assert(check && ks.maxKeyLen > cplen + key1_len);
      TERARK_UNUSED_VAR(check);
      uint64_t minValue = Read1stKey(ks.minKey, cplen, key1_len);
      uint64_t maxValue = Read1stKey(ks.maxKey, cplen, key1_len);
      if (minValue > maxValue) {
        std::swap(minValue, maxValue);
      }
      uint64_t diff = maxValue - minValue + 1;
      size_t key2_len = ks.minKey.size() - cplen - key1_len;
      // maximum
      size_t rankselect_1st_sz = size_t(std::ceil(diff * 1.25 / 8));
      size_t rankselect_2nd_sz = size_t(std::ceil(ks.numKeys * 1.25 / 8));
      size_t sum_key2_sz = std::ceil(ks.numKeys * key2_len) * 1.25; // sorteduint as the extra cost
      return rankselect_1st_sz + rankselect_2nd_sz + sum_key2_sz;
    }
    static void
    updateMinMax(fstring data, valvec<byte_t>& minData, valvec<byte_t>& maxData) {
      if (minData.empty() || data < fstring(minData.begin(), minData.size())) {
        minData.assign(data.data(), data.size());
      }
      if (maxData.empty() || data > fstring(maxData.begin(), maxData.size())) {
        maxData.assign(data.data(), data.size());
      }
    }
    template<class RankSelect1, class RankSelect2>
    static AmazingCombinationT
    figureCombination(const RankSelect1& rs1, const RankSelect2& rs2) {
      bool isRS1FewZero = IsFewZero(rs1.size(), rs1.max_rank0());
      bool isRS2FewZero = IsFewZero(rs2.size(), rs2.max_rank0());
      bool isRS1FewOne  = IsFewOne(rs1.size(), rs1.max_rank1());
      bool isRS2FewOne  = IsFewOne(rs2.size(), rs2.max_rank1());
      // all one && ...
      if (rs1.isall1() && rs2.isall0())
        return kAllOne_AllZero;
      else if (rs1.isall1() && isRS2FewZero)
        return kAllOne_FewZero;
      else if (rs1.isall1() && isRS2FewOne)
        return kAllOne_FewOne;
      else if (rs1.isall1())
        return kAllOne_Normal;
      // few zero && ...
      else if (isRS1FewZero && rs2.isall0())
        return kFewZero_AllZero;
      else if (isRS1FewZero && isRS2FewZero)
        return kFewZero_FewZero;
      else if (isRS1FewZero && isRS2FewOne)
        return kFewZero_FewOne;
      else if (isRS1FewZero)
        return kFewZero_Normal;
      // few one && ...
      else if (isRS1FewOne && rs2.isall0())
        return kFewOne_AllZero;
      else if (isRS1FewOne && isRS2FewZero)
        return kFewOne_FewZero;
      else if (isRS1FewOne && isRS2FewOne)
        return kFewOne_FewOne;
      else if (isRS1FewOne)
        return kFewOne_Normal;
      // normal && ...
      else if (rs2.isall0())
        return kNormal_AllZero;
      else if (isRS2FewZero)
        return kNormal_FewZero;
      else if (isRS2FewOne)
        return kNormal_FewOne;
      else
        return kNormal_Normal;
    }
    template<class RankSelect1, class RankSelect2>
    static TerarkIndex*
    CreateIndexWithSortedUintCont(RankSelect1& rankselect1,
                                  RankSelect2& rankselect2,
                                  FixedLenStrVec& keyVec,
                                  const KeyStat& ks,
                                  uint64_t key1MinValue,
                                  uint64_t key1MaxValue,
                                  size_t key1_len,
                                  valvec<byte_t>& minKey2Data,
                                  valvec<byte_t>& maxKey2Data) {
      const size_t kBlockUnits = 128;
      const size_t kLimit = (1ull << 48) - 1;
      uint64_t key2MinValue = ReadBigEndianUint64(minKey2Data);
      uint64_t key2MaxValue = ReadBigEndianUint64(maxKey2Data);
      //if (key2MinValue == key2MaxValue) // MyRock UT will fail on this condition
      //  return nullptr;
      unique_ptr<SortedUintVec:: Builder> builder(SortedUintVec::createBuilder(false, kBlockUnits));
      uint64_t prev = ReadBigEndianUint64(keyVec[0]) - key2MinValue;
      builder->push_back(prev);
      for (size_t i = 1; i < keyVec.size(); i++) {
        fstring str = keyVec[i];
        uint64_t key2 = ReadBigEndianUint64(str) - key2MinValue;
        if (terark_unlikely(abs_diff(key2, prev) > kLimit)) // should not use sorted uint vec
          return nullptr;
        builder->push_back(key2);
        prev = key2;
      }
      SortedUintVec uintVec;
      auto rs = builder->finish(&uintVec);
      if (rs.mem_size > keyVec.mem_size() / 2.0) // too much ram consumed
        return nullptr;
      SortedUintDataCont container;
      container.swap(uintVec);
      //container.init(minKey2Data.size(), key2MinValue);
      container.set_key_len(minKey2Data.size());
      container.set_min_value(key2MinValue);
      return CreateIndex(rankselect1, rankselect2, container, ks,
                         key1MinValue, key1MaxValue,
                         key1_len, key2MinValue, key2MaxValue);
    }
    template<class RankSelect1, class RankSelect2>
    static TerarkIndex*
    CreateIndexWithUintCont(RankSelect1& rankselect1,
                            RankSelect2& rankselect2,
                            FixedLenStrVec& keyVec,
                            const KeyStat& ks,
                            uint64_t key1MinValue,
                            uint64_t key1MaxValue,
                            size_t key1_len,
                            valvec<byte_t>& minKey2Data,
                            valvec<byte_t>& maxKey2Data) {
      uint64_t key2MinValue = ReadBigEndianUint64(minKey2Data);
      uint64_t key2MaxValue = ReadBigEndianUint64(maxKey2Data);
      uint64_t diff = key2MaxValue - key2MinValue + 1;
      size_t bitUsed = BigUintVecMin0::compute_uintbits(diff);
      if (bitUsed > keyVec.m_fixlen * 8 * 0.9) // compress ratio just so so
        return nullptr;
      // reuse memory from keyvec, since vecMin0 should consume less mem
      // compared with fixedlenvec
      BigUintVecMin0 vecMin0;
      vecMin0.risk_set_data(const_cast<byte_t*>(keyVec.data()), keyVec.size(), bitUsed);
      for (size_t i = 0; i < keyVec.size(); i++) {
        fstring str = keyVec[i];
        uint64_t key2 = ReadBigEndianUint64(str);
        vecMin0.set_wire(i, key2 - key2MinValue);
      }
      keyVec.risk_release_ownership();
      Min0DataCont container;
      container.swap(vecMin0);
      //container.init(minKey2Data.size(), key2MinValue);
      container.set_key_len(minKey2Data.size());
      container.set_min_value(key2MinValue);
      return CreateIndex(rankselect1, rankselect2, container, ks,
                         key1MinValue, key1MaxValue,
                         key1_len, key2MinValue, key2MaxValue);
    }
    template<class RankSelect1, class RankSelect2>
    static TerarkIndex*
    CreateIndexWithStrCont(RankSelect1& rankselect1,
                           RankSelect2& rankselect2,
                           FixedLenStrVec& keyVec,
                           const KeyStat& ks,
                           uint64_t key1MinValue,
                           uint64_t key1MaxValue,
                           size_t key1_len) {
      StrDataCont container;
      container.swap(keyVec);
      return CreateIndex(rankselect1, rankselect2, container, ks,
                         key1MinValue, key1MaxValue, key1_len, 0, 0);
    }
    template<class RankSelect1, class RankSelect2, class DataCont>
    static TerarkIndex*
    CreateIndex(RankSelect1& rankselect1,
                RankSelect2& rankselect2,
                DataCont& container, const KeyStat& ks,
                uint64_t key1MinValue, uint64_t key1MaxValue, size_t key1_len,
                uint64_t key2MinValue, uint64_t key2MaxValue);
    bool verifyBaseHeader(fstring mem) const {
      const MyBaseFileHeader* header = (const MyBaseFileHeader*)mem.data();
      if (mem.size() < sizeof(MyBaseFileHeader)
          || header->magic_len != strlen(index_name)
          || strcmp(header->magic, index_name) != 0
          || header->header_size != sizeof(MyBaseFileHeader)
          || header->version != 1
          || header->file_size != mem.size()
        ) {
        throw std::invalid_argument("CompositeUintIndex::Load(): Bad file header");
      }
      return true;
    }

#define Disable_BuildImpl(rs1, rs2) \
    TerarkIndex* BuildImpl(NativeDataInput<InputBuffer>& reader, \
                           const TerarkZipTableOptions& tzopt, \
                           const KeyStat& ks, \
                           rs1*, rs2*) \
    const { TERARK_IF_DEBUG(assert(0), abort()); return NULL; }

    template<class rs2> Disable_BuildImpl(rs_fewone_32, rs2);
    template<class rs2> Disable_BuildImpl(rs_fewone_64, rs2);
    template<class rs2> Disable_BuildImpl(rs_fewzero_32, rs2);
    template<class rs2> Disable_BuildImpl(rs_fewzero_64, rs2);
    template<class rs2> Disable_BuildImpl(rank_select_allone, rs2);
    //template<class rs2> Disable_BuildImpl(rank_select_allzero, rs2);

    template<class rs1> Disable_BuildImpl(rs1, rs_fewone_32);
    template<class rs1> Disable_BuildImpl(rs1, rs_fewone_64);
    template<class rs1> Disable_BuildImpl(rs1, rs_fewzero_32);
    template<class rs1> Disable_BuildImpl(rs1, rs_fewzero_64);
    //template<class rs1> Disable_BuildImpl(rs1, rank_select_allone);
    template<class rs1> Disable_BuildImpl(rs1, rank_select_allzero);

    Disable_BuildImpl(rs_fewone_32, rs_fewone_32);
    Disable_BuildImpl(rs_fewone_32, rs_fewzero_32);
    //Disable_BuildImpl(rs_fewone_32, rank_select_allone);
    Disable_BuildImpl(rs_fewone_32, rank_select_allzero);

    Disable_BuildImpl(rs_fewzero_32, rs_fewone_32);
    Disable_BuildImpl(rs_fewzero_32, rs_fewzero_32);
    //Disable_BuildImpl(rs_fewzero_32, rank_select_allone);
    Disable_BuildImpl(rs_fewzero_32, rank_select_allzero);

    Disable_BuildImpl(rs_fewone_64, rs_fewone_64);
    Disable_BuildImpl(rs_fewone_64, rs_fewzero_64);
    //Disable_BuildImpl(rs_fewone_64, rank_select_allone);
    Disable_BuildImpl(rs_fewone_64, rank_select_allzero);

    Disable_BuildImpl(rs_fewzero_64, rs_fewone_64);
    Disable_BuildImpl(rs_fewzero_64, rs_fewzero_64);
    //Disable_BuildImpl(rs_fewzero_64, rank_select_allone);
    Disable_BuildImpl(rs_fewzero_64, rank_select_allzero);

    Disable_BuildImpl(rank_select_allone, rs_fewone_32);
    Disable_BuildImpl(rank_select_allone, rs_fewzero_32);
    //Disable_BuildImpl(rank_select_allone, rank_select_allone);
    Disable_BuildImpl(rank_select_allone, rank_select_allzero);

    //Disable_BuildImpl(rank_select_allzero, rs_fewone_32);
    //Disable_BuildImpl(rank_select_allzero, rs_fewzero_32);
    //Disable_BuildImpl(rank_select_allzero, rank_select_allone);
    //Disable_BuildImpl(rank_select_allzero, rank_select_allzero);

    Disable_BuildImpl(rank_select_allone, rs_fewone_64);
    Disable_BuildImpl(rank_select_allone, rs_fewzero_64);

    //Disable_BuildImpl(rank_select_allzero, rs_fewone_64);
    //Disable_BuildImpl(rank_select_allzero, rs_fewzero_64);

    template<class RankSelect1, class RankSelect2>
    TerarkIndex* BuildImpl(NativeDataInput<InputBuffer>& reader,
                           const TerarkZipTableOptions& tzopt,
                           const KeyStat& ks,
                           RankSelect1*, RankSelect2*,
                           const ImmutableCFOptions* ioptions) const {
      size_t cplen = commonPrefixLen(ks.minKey, ks.maxKey);
      assert(cplen >= ks.commonPrefixLen);
      if (ks.maxKeyLen != ks.minKeyLen ||
          ks.maxKeyLen <= cplen + 1) {
        printf("diff ken len, maxlen %zu, minlen %zu\n", ks.maxKeyLen, ks.minKeyLen);
        abort();
      }

      size_t key1_len = 0;
      bool check = SeekCostEffectiveIndexLen(ks, key1_len);
      assert(check && ks.maxKeyLen > cplen + key1_len);
      TERARK_UNUSED_VAR(check);
      uint64_t minValue = Read1stKey(ks.minKey, cplen, key1_len);
      uint64_t maxValue = Read1stKey(ks.maxKey, cplen, key1_len);
      // if rocksdb reverse comparator is used, then minValue
      // is actually the largetst one
      if (minValue > maxValue) {
        std::swap(minValue, maxValue);
      }
      /*
       * 1stRS stores bitmap [minValue, maxValue] for index1st
       * 2ndRS stores bitmap for StaticMap<key1, list<key2>>
       * order of rs2 follows the order of index data, and order
       * of rs1 follows the order of rs2
       */
      RankSelect1 rankselect1(maxValue - minValue + 1);
      RankSelect2 rankselect2(ks.numKeys + 1); // append extra '0' at back
      valvec<byte_t> keyBuf, minKey2Data, maxKey2Data;
      uint64_t prev = size_t(-1);
      size_t key2_len = ks.maxKeyLen - cplen - key1_len;
      size_t sumKey2Len = key2_len * ks.numKeys;
      FixedLenStrVec keyVec(key2_len);
      keyVec.m_strpool.reserve(sumKey2Len + 8);
      if (ks.minKey < ks.maxKey) { // ascend
        for (size_t i = 0; i < ks.numKeys; ++i) {
          reader >> keyBuf;
          uint64_t offset = Read1stKey(keyBuf, cplen, key1_len) - minValue;
          rankselect1.set1(offset);
          if (terark_unlikely(i == 0)) // make sure 1st prev != offset
            prev = offset - 1;
          if (offset != prev) { // new key1 encountered
            rankselect2.set0(i);
          } else {
            rankselect2.set1(i);
          }
          prev = offset;
          fstring key2Data = fstring(keyBuf).substr(cplen + key1_len);
          updateMinMax(key2Data, minKey2Data, maxKey2Data);
          keyVec.push_back(key2Data);
        }
      } else { // descend, reverse comparator
        size_t pos = sumKey2Len;
        keyVec.m_size = ks.numKeys;
        keyVec.m_strpool.resize(sumKey2Len);
        // compare with '0', do NOT use size_t
        for (size_t i = ks.numKeys; i > 0; ) {
          i--;
          reader >> keyBuf;
          uint64_t offset = Read1stKey(keyBuf, cplen, key1_len) - minValue;
          rankselect1.set1(offset);
          if (terark_unlikely(i == ks.numKeys - 1)) { // make sure 1st prev != offset
            prev = offset - 1;
          }
          if (offset != prev) { // next index1 is new one
            rankselect2.set0(i + 1);
          } else {
            rankselect2.set1(i + 1);
          }
          prev = offset;
          // save index data
          fstring key2Data = fstring(keyBuf).substr(cplen + key1_len);
          updateMinMax(key2Data, minKey2Data, maxKey2Data);
          pos -= key2Data.size();
          memcpy(keyVec.m_strpool.data() + pos, key2Data.data(), key2Data.size());
        }
        rankselect2.set0(0); // set 1st element to 0
        assert(pos == 0);
      }
      rankselect2.set0(ks.numKeys);
      // TBD: build histogram, which should set as 'true'
      rankselect1.build_cache(false, false);
      rankselect2.build_cache(false, false);
      // try order: 1. sorteduint; 2. uintmin0; 3. fixlen
      // TBD: following skips are only for test right now
#ifndef INDEX_UT
      if (ioptions) {
        INFO(ioptions->info_log,
             "TerarkCompositeUintIndex::Build(): key1Min %zu, key1Max %zu, "
             "cplen %zu, key1_len %zu, key2_len %zu,\n"
             "key1 size %zu, key2 size %zu, "
             "rankselect combination is %d\n",
             minValue, maxValue, cplen, key1_len, key2_len,
             rankselect1.size(), rankselect2.size(),
             figureCombination(rankselect1, rankselect2)
          );
      }
#endif
      if (key2_len <= 8) {
        TerarkIndex* index = nullptr;
        if (g_indexEnableSortedUint)
          index = CreateIndexWithSortedUintCont(
              rankselect1, rankselect2, keyVec, ks,
              minValue, maxValue, key1_len, minKey2Data, maxKey2Data);
        if (!index && g_indexEnableBigUint0) {
          index = CreateIndexWithUintCont(
              rankselect1, rankselect2, keyVec, ks,
              minValue, maxValue, key1_len, minKey2Data, maxKey2Data);
        }
        if (index)
          return index;
      }
      return CreateIndexWithStrCont(
          rankselect1, rankselect2, keyVec, ks,
          minValue, maxValue, key1_len);
    }

    void loadImplBase(fstring& mem, fstring fpath, CompositeUintIndexBase* ptr)
    const {
      if (mem.data() == nullptr) {
        MmapWholeFile mmapFile(fpath);
        mem = mmapFile.memory();
        mmapFile.base = nullptr;
        ptr->workingState_ = WorkingState::MmapFile;
      } else {
        ptr->workingState_ = WorkingState::UserMemory;
      }
      // make sure header is valid
      verifyBaseHeader(mem);
      // construct composite index
      const MyBaseFileHeader* header = (const MyBaseFileHeader*)mem.data();
      ptr->header_ = header;
      ptr->minValue_ = header->key1_min_value;
      ptr->maxValue_ = header->key1_max_value;
      ptr->key2_min_value_ = header->key2_min_value; // old version do NOT has this attribute
      ptr->key2_max_value_ = header->key2_max_value;
      ptr->key1_len_ = header->key1_fixed_len;
      ptr->key2_len_ = header->key2_fixed_len;
      if (header->common_prefix_length > 0) {
        ptr->commonPrefix_.risk_set_data((byte_t*)mem.data() + header->header_size,
                                         header->common_prefix_length);
      }
    }
  };
  static int CommonSeek(fstring target,
                        const CompositeUintIndexBase& index,
                        uint64_t* pKey1,
                        fstring* pKey2,
                        size_t& id,
                        size_t& rankselect1_idx) {
    size_t cplen = target.commonPrefixLen(index.commonPrefix_);
    if (cplen != index.commonPrefix_.size()) {
      assert(target.size() >= cplen);
      assert(target.size() == cplen ||
        byte_t(target[cplen]) != byte_t(index.commonPrefix_[cplen]));
      if (target.size() == cplen ||
        byte_t(target[cplen]) < byte_t(index.commonPrefix_[cplen])) {
        rankselect1_idx = 0;
        id = 0;
        return 1;
      }
      else {
        id = size_t(-1);
        return 0;
      }
    }
    uint64_t key1 = 0;
    fstring  key2;
    if (target.size() <= cplen + index.key1_len_) {
      fstring sub = target.substr(cplen);
      byte_t targetBuffer[8] = { 0 };
      /*
       * do not think hard about int, think about string instead.
       * assume key1_len is 6 byte len like 'abcdef', target without
       * commpref is 'b', u should compare 'b' with 'a' instead of 'f'.
       * that's why assign sub starting in the middle instead at tail.
       */
      memcpy(targetBuffer + (8 - index.key1_len_), sub.data(), sub.size());
      *pKey1 = key1 = Read1stKey(targetBuffer, 0, 8);
      *pKey2 = key2 = fstring(); // empty
    }
    else {
      *pKey1 = key1 = Read1stKey(target, cplen, index.key1_len_);
      *pKey2 = key2 = target.substr(cplen + index.key1_len_);
    }
    if (key1 > index.maxValue_) {
      id = size_t(-1);
      return 0;
    }
    else if (key1 < index.minValue_) {
      rankselect1_idx = 0;
      id = 0;
      return 1;
    }
    else {
      return 2;
    }
  }

  class MyBaseIterator : public TerarkIndex::Iterator {
  protected:
    const CompositeUintIndexBase& index_;
    size_t rankselect1_idx_; // used to track & decode index1 value
    size_t access_hint_;
    valvec<byte_t> buffer_;

    MyBaseIterator(const CompositeUintIndexBase& index) : index_(index) {
      rankselect1_idx_ = size_t(-1);
      m_id = size_t(-1);
      buffer_.resize_no_init(index.KeyLen());
      memcpy(buffer_.data(), index.commonPrefix_.data(), index.commonPrefix_.size());
      access_hint_ = size_t(-1);
    }
    /*
     * Various combinations of <RankSelect1, RankSelect2, DataCont> may cause tooooo many template instantiations,
     * which will cause code expansion & compiler errors (warnings). That's why we lift some methods from
     * NonBaseIterator to BaseIterator, like UpdateBuffer/UpdateBufferKey2/CommonSeek/SeekToFirst(), even though
     * it seems strange.
     */
    void UpdateBuffer() {
      // key = commonprefix + key1s + key2
      // assign key1
      size_t offset = index_.commonPrefix_.size();
      auto len1 = index_.key1_len_;
      auto key1 = rankselect1_idx_ + index_.minValue_;
      SaveAsBigEndianUint64(buffer_.data() + offset, len1, key1);
      UpdateBufferKey2(offset + len1);
    }
    virtual void UpdateBufferKey2(size_t offset) = 0;
    size_t DictRank() const override {
      assert(m_id != size_t(-1));
      return m_id;
    }
    fstring key() const override {
      assert(m_id != size_t(-1));
      return buffer_;
    }
    bool SeekToFirst() override {
      rankselect1_idx_ = 0;
      m_id = 0;
      UpdateBuffer();
      return true;
    }
  };

  size_t KeyLen() const {
    return commonPrefix_.size() + key1_len_ + key2_len_;
  }
  const char* Name() const override {
    return header_->class_name;
  }
  fstring Memory() const override {
    return fstring((const char*)header_, (ptrdiff_t)header_->file_size);
  }
  bool NeedsReorder() const override {
    return false;
  }
  void GetOrderMap(UintVecMin0& newToOld) const override {
    assert(false);
  }
  void BuildCache(double cacheRatio) override {
    //do nothing
  }

  ~CompositeUintIndexBase() {
    if (workingState_ == WorkingState::Building) {
      delete header_;
    } else {
      if (workingState_ == WorkingState::MmapFile) {
        terark::mmap_close((void*) header_, header_->file_size);
      }
      commonPrefix_.risk_release_ownership();
    }
  }

  const MyBaseFileHeader* header_;
  valvec<byte_t>    commonPrefix_;
  uint64_t          minValue_;
  uint64_t          maxValue_;
  uint64_t          key2_min_value_;
  uint64_t          key2_max_value_;
  uint32_t          key1_len_;
  uint32_t          key2_len_;
  WorkingState      workingState_;
};
const char* CompositeUintIndexBase::index_name = "CompositeIndex";

/*
 * For simplicity, let's take composite index => index1:index2. Then following
 * compositeindexes like,
 *   4:6, 4:7, 4:8, 7:19, 7:20, 8:3
 * index1: {4, 7}, use bitmap (also UintIndex's form) to respresent
 *   4(1), 5(0), 6(0), 7(1), 8(1)
 * index1:index2: use bitmap to respresent 4:6(0), 4:7(1), 4:8(1), 7:19(0), 7:20(1), 8:3(0)
 * to search 7:20, use bitmap1 to rank1(7) = 2, then use bitmap2 to select0(2) = position-3,
 * use bitmap2 to select0(3) = position-5. That is, we should search within [3, 5).
 * iter [3 to 5), 7:20 is found, done.
 */
template<class RankSelect1, class RankSelect2, class Key2DataContainer>
class CompositeUintIndex : public CompositeUintIndexBase {
public:
  struct FileHeader : MyBaseFileHeader {
    FileHeader(size_t file_size)
      : MyBaseFileHeader(file_size, typeid(CompositeUintIndex))
    {}
  };
public:
  static bool SeekImpl(fstring target,
                       const CompositeUintIndex& index,
                       size_t& id,
                       size_t& rankselect1_idx) {
    uint64_t key1 = 0;
    fstring  key2;
    int ret = CompositeUintIndexBase::CommonSeek(target, index, &key1, &key2, id, rankselect1_idx);
    if (ret < 2) {
      return ret ? true : false;
    }
    // find the corresponding bit within 2ndRS
    uint64_t order, pos0, cnt;
    rankselect1_idx = key1 - index.minValue_;
    if (index.rankselect1_[rankselect1_idx]) {
      // find within this index
      order = index.rankselect1_.rank1(rankselect1_idx);
      pos0 = index.rankselect2_.select0(order);
      if (pos0 == index.key2_data_.size() - 1) { // last elem
        id = (index.key2_data_.compare(pos0, key2) >= 0) ? pos0 : size_t(-1);
        goto out;
      }
      else {
        cnt = index.rankselect2_.one_seq_len(pos0 + 1) + 1;
        id = index.Locate(index.key2_data_, pos0, cnt, key2);
        if (id != size_t(-1)) {
          goto out;
        }
        else if (pos0 + cnt == index.key2_data_.size()) {
          goto out;
        }
        else {
          // try next offset
          rankselect1_idx++;
        }
      }
    }
    // no such index, use the lower_bound form
    cnt = index.rankselect1_.zero_seq_len(rankselect1_idx);
    if (rankselect1_idx + cnt >= index.rankselect1_.size()) {
      id = size_t(-1);
      return false;
    }
    rankselect1_idx += cnt;
    order = index.rankselect1_.rank1(rankselect1_idx);
    id = index.rankselect2_.select0(order);
  out:
    if (id == size_t(-1)) {
      return false;
    }
    return true;
  }
  class CompositeUintIndexIterator : public MyBaseIterator {
  public:
    CompositeUintIndexIterator(const CompositeUintIndex& index)
      : MyBaseIterator(index) {}
    void UpdateBufferKey2(size_t offset) override {
      auto& index_ = static_cast<const CompositeUintIndex&>(MyBaseIterator::index_);
      index_.key2_data_.copy_to(m_id, buffer_.data() + offset);
    }

    bool SeekToLast() override {
      auto& index_ = static_cast<const CompositeUintIndex&>(MyBaseIterator::index_);
      rankselect1_idx_ = index_.rankselect1_.size() - 1;
      m_id = index_.key2_data_.size() - 1;
      UpdateBuffer();
      return true;
    }
    bool Seek(fstring target) override {
      auto& index = static_cast<const CompositeUintIndex&>(MyBaseIterator::index_);
      if (CompositeUintIndex::SeekImpl(target, index, m_id, rankselect1_idx_)) {
        UpdateBuffer();
        return true;
      }
      return false;
    }

    bool Next() override {
      auto& index_ = static_cast<const CompositeUintIndex&>(MyBaseIterator::index_);
      assert(m_id != size_t(-1));
      assert(index_.rankselect1_[rankselect1_idx_] != 0);
      if (terark_unlikely(m_id + 1 == index_.key2_data_.size())) {
        m_id = size_t(-1);
        return false;
      } else {
        if (Is1stKeyDiff(m_id + 1)) {
          assert(rankselect1_idx_ + 1 <  index_.rankselect1_.size());
          //uint64_t cnt = index_.rankselect1_.zero_seq_len(rankselect1_idx_ + 1);
          uint64_t cnt = fast_zero_seq_len(index_.rankselect1_, rankselect1_idx_ + 1, access_hint_);
          rankselect1_idx_ += cnt + 1;
          assert(rankselect1_idx_ < index_.rankselect1_.size());
        }
        ++m_id;
        UpdateBuffer();
        return true;
      }
    }
    bool Prev() override {
      auto& index_ = static_cast<const CompositeUintIndex&>(MyBaseIterator::index_);
      assert(m_id != size_t(-1));
      assert(index_.rankselect1_[rankselect1_idx_] != 0);
      if (terark_unlikely(m_id == 0)) {
        m_id = size_t(-1);
        return false;
      } else {
        if (Is1stKeyDiff(m_id)) {
          /*
           * zero_seq_ has [a, b) range, hence next() need (pos_ + 1), whereas
           * prev() just called with (pos_) is enough
           * case1: 1 0 1, ...
           * case2: 1 1, ...
           */
          assert(rankselect1_idx_ > 0);
          //uint64_t cnt = index_.rankselect1_.zero_seq_revlen(rankselect1_idx_);
          uint64_t cnt = fast_zero_seq_revlen(index_.rankselect1_, rankselect1_idx_, access_hint_);
          assert(rankselect1_idx_ >= cnt + 1);
          rankselect1_idx_ -= (cnt + 1);
        }
        --m_id;
        UpdateBuffer();
        return true;
      }
    }

  protected:
    //use 2nd index bitmap to check if 1st index changed
    bool Is1stKeyDiff(size_t curr_id) {
      auto& index_ = static_cast<const CompositeUintIndex&>(MyBaseIterator::index_);
      return index_.rankselect2_.is0(curr_id);
    }
  };

public:
  class MyFactory : public MyBaseFactory {
  public:
    // no option.keyPrefixLen
    TerarkIndex* Build(NativeDataInput<InputBuffer>& reader,
                       const TerarkZipTableOptions& tzopt,
                       const KeyStat& ks,
                       const ImmutableCFOptions* ioption) const override {
      return BuildImpl(reader, tzopt, ks,
                       (RankSelect1*)(NULL), (RankSelect2*)(NULL), ioption);
    }
  public:
    unique_ptr<TerarkIndex> LoadMemory(fstring mem) const override {
      return UniquePtrOf(loadImpl(mem, {}));
    }
    unique_ptr<TerarkIndex> LoadFile(fstring fpath) const override {
      return UniquePtrOf(loadImpl({}, fpath));
    }
  protected:
    TerarkIndex* loadImpl(fstring mem, fstring fpath) const {
      auto ptr = UniquePtrOf(
        new CompositeUintIndex<RankSelect1, RankSelect2, Key2DataContainer>());
      loadImplBase(mem, fpath, ptr.get());
      const MyBaseFileHeader* header = (const MyBaseFileHeader*)mem.data();
      assert(VerifyClassName<CompositeUintIndex>(header->class_name));
      size_t offset = header->header_size +
        align_up(header->common_prefix_length, 8);
      ptr->rankselect1_.risk_mmap_from((unsigned char*)mem.data() + offset,
                                       header->rankselect1_mem_size);
      offset += header->rankselect1_mem_size;
      ptr->rankselect2_.risk_mmap_from((unsigned char*)mem.data() + offset,
                                       header->rankselect2_mem_size);
      offset += header->rankselect2_mem_size;
      if (std::is_same<Key2DataContainer, SortedUintDataCont>::value) {
        ptr->key2_data_.risk_set_data((unsigned char*)mem.data() + offset,
                                      header->key2_data_mem_size);
        //ptr->key2_data_.init(header->key2_fixed_len, header->key2_min_value);
        ptr->key2_data_.set_key_len(header->key2_fixed_len);
        ptr->key2_data_.set_min_value(header->key2_min_value);
      } else if (std::is_same<Key2DataContainer, Min0DataCont>::value) {
        size_t num = ptr->rankselect2_.size() - 1; // sub the extra append '0'
        size_t diff = header->key2_max_value - header->key2_min_value + 1;
        ptr->key2_data_.risk_set_data((unsigned char*)mem.data() + offset,
                                      num, diff);
        //ptr->key2_data_.init(header->key2_fixed_len, header->key2_min_value);
        ptr->key2_data_.set_key_len(header->key2_fixed_len);
        ptr->key2_data_.set_min_value(header->key2_min_value);
      } else { // FixedLenStr
        ptr->key2_data_.risk_set_data((unsigned char*)mem.data() + offset,
                                      header->key2_data_mem_size);
        //ptr->key2_data_.init(header->key2_fixed_len,
        //                   header->key2_data_mem_size / header->key2_fixed_len);
        ptr->key2_data_.set_key_len(header->key2_fixed_len);
        ptr->key2_data_.set_size(header->key2_data_mem_size / header->key2_fixed_len);
      }
      return ptr.release();
    }
  };

public:
  using TerarkIndex::FactoryPtr;
  CompositeUintIndex() {}
  CompositeUintIndex(RankSelect1& rankselect1, RankSelect2& rankselect2,
                     Key2DataContainer& key2Container, const KeyStat& ks,
                     uint64_t minValue, uint64_t maxValue, size_t key1_len,
                     uint64_t minKey2Value = 0, uint64_t maxKey2Value = 0) {
    //isBuilding_ = true;
    workingState_ = WorkingState::Building;
    size_t cplen = commonPrefixLen(ks.minKey, ks.maxKey);
    // save meta into header
    FileHeader* header = new FileHeader(
      rankselect1.mem_size() +
      rankselect2.mem_size() +
      align_up(key2Container.mem_size(), 8));
    header->key1_min_value = minValue;
    header->key1_max_value = maxValue;
    header->rankselect1_mem_size = rankselect1.mem_size();
    header->rankselect2_mem_size = rankselect2.mem_size();
    header->key2_data_mem_size = key2Container.mem_size();
    header->key1_fixed_len = key1_len;
    header->key2_min_value = minKey2Value;
    header->key2_max_value = maxKey2Value;
    header->key2_fixed_len = ks.minKeyLen - cplen - key1_len;
    if (cplen > ks.commonPrefixLen) {
      // upper layer didn't handle common prefix, we'll do it
      // ourselves. actually here ks.commonPrefixLen == 0
      header->common_prefix_length = cplen - ks.commonPrefixLen;
      commonPrefix_.assign(ks.minKey.data() + ks.commonPrefixLen,
                           header->common_prefix_length);
      header->file_size += align_up(header->common_prefix_length, 8);
    }
    header_ = header;
    rankselect1_.swap(rankselect1);
    rankselect2_.swap(rankselect2);
    key2_data_.swap(key2Container);
    key1_len_ = key1_len;
    key2_len_ = header->key2_fixed_len;
    minValue_ = minValue;
    maxValue_ = maxValue;
    key2_min_value_ = minKey2Value;
    key2_max_value_ = maxKey2Value;
    //isUserMemory_ = false;
  }

  virtual ~CompositeUintIndex() {
    if (workingState_ == WorkingState::Building) {
      // do nothing, will destruct in base destructor
    } else {
      rankselect1_.risk_release_ownership();
      rankselect2_.risk_release_ownership();
      key2_data_.risk_release_ownership();
    }
  }
  void SaveMmap(std::function<void(const void *, size_t)> write) const override {
    write(header_, sizeof *header_);
    if (!commonPrefix_.empty()) {
      write(commonPrefix_.data(), commonPrefix_.size());
      Padzero<8>(write, commonPrefix_.size());
    }
    write(rankselect1_.data(), rankselect1_.mem_size());
    write(rankselect2_.data(), rankselect2_.mem_size());
    write(key2_data_.data(), key2_data_.mem_size());
    Padzero<8>(write, key2_data_.mem_size());
  }
  size_t Find(fstring key) const override {
    size_t cplen = commonPrefix_.size();
    if (key.size() != key2_len_ + key1_len_ + cplen ||
        key.commonPrefixLen(commonPrefix_) != cplen) {
      return size_t(-1);
    }
    uint64_t key1 = Read1stKey(key, cplen, key1_len_);
    if (key1 < minValue_ || key1 > maxValue_) {
      return size_t(-1);
    }
    uint64_t offset = key1 - minValue_;
    if (!rankselect1_[offset]) {
      return size_t(-1);
    }
    uint64_t order = rankselect1_.rank1(offset);
    uint64_t pos0 = rankselect2_.select0(order);
    assert(pos0 != size_t(-1));
    size_t cnt = rankselect2_.one_seq_len(pos0 + 1);
    fstring key2 = key.substr(cplen + key1_len_);
    size_t id = Locate(key2_data_, pos0, cnt + 1, key2);
    if (id != size_t(-1) && key2_data_.equals(id, key2)) {
      return id;
    }
    return size_t(-1);
  }
  size_t DictRank(fstring key) const override {
    size_t id, rankselect1_idx;
    if (CompositeUintIndex::SeekImpl(key, *this, id, rankselect1_idx)) {
      return id;
    }
    return key2_data_.size();
  }
  size_t NumKeys() const override {
    return key2_data_.size();
  }
  size_t TotalKeySize() const override final {
    return (commonPrefix_.size() + key1_len_ + key2_len_) * key2_data_.size();
  }
  Iterator* NewIterator() const override {
    return new CompositeUintIndexIterator(*this);
  }

public:
  size_t Locate(const Key2DataContainer& arr,
                size_t start, size_t cnt, fstring target) const {
    size_t lo = start, hi = start + cnt;
    size_t pos = arr.lower_bound(lo, hi, target);
    return (pos < hi) ? pos : size_t(-1);
  }

protected:
  RankSelect1       rankselect1_;
  RankSelect2       rankselect2_;
  Key2DataContainer key2_data_;
};

template<class RankSelect1, class RankSelect2, class DataCont>
TerarkIndex*
CompositeUintIndexBase::MyBaseFactory::CreateIndex(
    RankSelect1& rankselect1,
    RankSelect2& rankselect2,
    DataCont& container,
    const KeyStat& ks,
    uint64_t key1MinValue, uint64_t key1MaxValue, size_t key1_len,
    uint64_t key2MinValue, uint64_t key2MaxValue)
{
  const size_t kRS1Cnt = rankselect1.size(); // to accompany ks2cnt
  const size_t kRS2Cnt = rankselect2.size(); // extra '0' append to rs2, included as well
  AmazingCombinationT cob = figureCombination(rankselect1, rankselect2);
  switch (cob) {
  // -- all one & ...
  case kAllOne_AllZero: {
    rank_select_allone rs1(kRS1Cnt);
    rank_select_allzero rs2(kRS2Cnt);
    return new CompositeUintIndex<rank_select_allone, rank_select_allzero, DataCont>(
      rs1, rs2, container, ks, key1MinValue, key1MaxValue, key1_len, key2MinValue, key2MaxValue);
  }
  case kAllOne_FewZero: {
    rank_select_allone rs1(kRS1Cnt);
    rank_select_fewzero<typename RankSelect2::index_t> rs2(kRS2Cnt);
    rs2.build_from(rankselect2);
    return new CompositeUintIndex<rank_select_allone, rank_select_fewzero<typename RankSelect2::index_t>, DataCont>(
      rs1, rs2, container, ks, key1MinValue, key1MaxValue, key1_len, key2MinValue, key2MaxValue);
  }
  case kAllOne_FewOne: {
    rank_select_allone rs1(kRS1Cnt);
    rank_select_fewone<typename RankSelect2::index_t> rs2(kRS2Cnt);
    rs2.build_from(rankselect2);
    return new CompositeUintIndex<rank_select_allone, rank_select_fewone<typename RankSelect2::index_t>, DataCont>(
      rs1, rs2, container, ks, key1MinValue, key1MaxValue, key1_len, key2MinValue, key2MaxValue);
  }
  case kAllOne_Normal: {
    rank_select_allone rs1(kRS1Cnt);
    return new CompositeUintIndex<rank_select_allone, RankSelect2, DataCont>(
      rs1, rankselect2, container, ks, key1MinValue, key1MaxValue, key1_len, key2MinValue, key2MaxValue);
  }
  // -- few zero & ...
  case kFewZero_AllZero: {
    rank_select_fewzero<typename RankSelect1::index_t> rs1(kRS1Cnt);
    rs1.build_from(rankselect1);
    rank_select_allzero rs2(kRS2Cnt);
    return new CompositeUintIndex<rank_select_fewzero<typename RankSelect1::index_t>, rank_select_allzero, DataCont>(
      rs1, rs2, container, ks, key1MinValue, key1MaxValue, key1_len, key2MinValue, key2MaxValue);
  }
  case kFewZero_FewZero: {
    rank_select_fewzero<typename RankSelect1::index_t> rs1(kRS1Cnt);
    rs1.build_from(rankselect1);
    rank_select_fewzero<typename RankSelect2::index_t> rs2(kRS2Cnt);
    rs2.build_from(rankselect2);
    return new CompositeUintIndex<rank_select_fewzero<typename RankSelect1::index_t>,
                                  rank_select_fewzero<typename RankSelect2::index_t>, DataCont>(
      rs1, rs2, container, ks, key1MinValue, key1MaxValue, key1_len, key2MinValue, key2MaxValue);
  }
  case kFewZero_FewOne: {
    rank_select_fewzero<typename RankSelect1::index_t> rs1(kRS1Cnt);
    rs1.build_from(rankselect1);
    rank_select_fewone<typename RankSelect2::index_t> rs2(kRS2Cnt);
    rs2.build_from(rankselect2);
    return new CompositeUintIndex<rank_select_fewzero<typename RankSelect1::index_t>,
                                  rank_select_fewone<typename RankSelect2::index_t>, DataCont>(
      rs1, rs2, container, ks, key1MinValue, key1MaxValue, key1_len, key2MinValue, key2MaxValue);
  }
  case kFewZero_Normal: {
    rank_select_fewzero<typename RankSelect1::index_t> rs1(kRS1Cnt);
    rs1.build_from(rankselect1);
    return new CompositeUintIndex<rank_select_fewzero<typename RankSelect1::index_t>, RankSelect2, DataCont>(
      rs1, rankselect2, container, ks, key1MinValue, key1MaxValue, key1_len, key2MinValue, key2MaxValue);
  }
  // few one & ...
  case kFewOne_AllZero: {
    rank_select_fewone<typename RankSelect1::index_t> rs1(kRS1Cnt);
    rs1.build_from(rankselect1);
    rank_select_allzero rs2(kRS2Cnt);
    return new CompositeUintIndex<rank_select_fewone<typename RankSelect1::index_t>, rank_select_allzero, DataCont>(
      rs1, rs2, container, ks, key1MinValue, key1MaxValue, key1_len, key2MinValue, key2MaxValue);
  }
  case kFewOne_FewZero: {
    rank_select_fewone<typename RankSelect1::index_t> rs1(kRS1Cnt);
    rs1.build_from(rankselect1);
    rank_select_fewzero<typename RankSelect2::index_t> rs2(kRS2Cnt);
    rs2.build_from(rankselect2);
    return new CompositeUintIndex<rank_select_fewone<typename RankSelect1::index_t>,
                                  rank_select_fewzero<typename RankSelect2::index_t>, DataCont>(
      rs1, rs2, container, ks, key1MinValue, key1MaxValue, key1_len, key2MinValue, key2MaxValue);
  }
  case kFewOne_FewOne: {
    rank_select_fewone<typename RankSelect1::index_t> rs1(kRS1Cnt);
    rs1.build_from(rankselect1);
    rank_select_fewone<typename RankSelect2::index_t> rs2(kRS2Cnt);
    rs2.build_from(rankselect2);
    return new CompositeUintIndex<rank_select_fewone<typename RankSelect1::index_t>,
                                  rank_select_fewone<typename RankSelect2::index_t>, DataCont>(
      rs1, rs2, container, ks, key1MinValue, key1MaxValue, key1_len, key2MinValue, key2MaxValue);
  }
  case kFewOne_Normal: {
    rank_select_fewone<typename RankSelect1::index_t> rs1(kRS1Cnt);
    rs1.build_from(rankselect1);
    return new CompositeUintIndex<rank_select_fewone<typename RankSelect1::index_t>, RankSelect2, DataCont>(
      rs1, rankselect2, container, ks, key1MinValue, key1MaxValue, key1_len, key2MinValue, key2MaxValue);
  }
  // normal & ...
  case kNormal_AllZero: {
    rank_select_allzero rs2(kRS2Cnt);
    return new CompositeUintIndex<RankSelect1, rank_select_allzero, DataCont>(
      rankselect1, rs2, container, ks, key1MinValue, key1MaxValue, key1_len, key2MinValue, key2MaxValue);
  }
  case kNormal_FewZero: {
    rank_select_fewzero<typename RankSelect2::index_t> rs2(kRS2Cnt);
    rs2.build_from(rankselect2);
    return new CompositeUintIndex<RankSelect1, rank_select_fewzero<typename RankSelect2::index_t>, DataCont>(
      rankselect1, rs2, container, ks, key1MinValue, key1MaxValue, key1_len, key2MinValue, key2MaxValue);
  }
  case kNormal_FewOne: {
    rank_select_fewone<typename RankSelect2::index_t> rs2(kRS2Cnt);
    rs2.build_from(rankselect2);
    return new CompositeUintIndex<RankSelect1, rank_select_fewone<typename RankSelect2::index_t>, DataCont>(
      rankselect1, rs2, container, ks, key1MinValue, key1MaxValue, key1_len, key2MinValue, key2MaxValue);
  }
  case kNormal_Normal: {
    return new CompositeUintIndex<RankSelect1, RankSelect2, DataCont>(
      rankselect1, rankselect2, container, ks, key1MinValue, key1MaxValue, key1_len, key2MinValue, key2MaxValue);
  }
  default:
    assert(0);
    return nullptr;
  }
}
//
//struct UintIndexBase : public TerarkIndex{
//  static const char* index_name;
//  struct MyBaseFileHeader : public TerarkIndexHeader
//  {
//    uint64_t min_value;
//    uint64_t max_value;
//    uint64_t index_mem_size;
//    uint32_t key_length;
//    /*
//     * (Rocksdb) For one huge index, we'll split it into multipart-index for the sake of RAM,
//     * and each sub-index could have longer commonPrefix compared with ks.commonPrefix.
//     * what's more, under such circumstances, ks.commonPrefix may have been rewritten
//     * by upper-level builder to '0'. here,
//     * common_prefix_length = sub-index.commonPrefixLen - whole-index.commonPrefixLen
//     */
//    uint32_t common_prefix_length;
//
//    MyBaseFileHeader(size_t body_size, const std::type_info& ti) {
//      memset(this, 0, sizeof *this);
//      magic_len = strlen(index_name);
//      strncpy(magic, index_name, sizeof magic);
//      size_t name_i = g_TerarkIndexName.find_i(ti.name());
//      strncpy(class_name, g_TerarkIndexName.val(name_i).c_str(), sizeof class_name);
//      header_size = sizeof *this;
//      version = 1;
//      file_size = sizeof *this + body_size;
//    }
//  };
//  class MyBaseIterator : public TerarkIndex::Iterator {
//  public:
//    MyBaseIterator(const UintIndexBase& index) : index_(index) {
//      pos_ = size_t(-1);
//      buffer_.resize_no_init(index_.commonPrefix_.size() + index_.keyLength_);
//      memcpy(buffer_.data(), index_.commonPrefix_.data(), index_.commonPrefix_.size());
//    }
//
//    bool SeekToFirst() override {
//      m_id = 0;
//      pos_ = 0;
//      UpdateBuffer();
//      return true;
//    }
//    size_t DictRank() const override {
//      assert(m_id != size_t(-1));
//      return m_id;
//    }
//    fstring key() const override {
//      assert(m_id != size_t(-1));
//      return buffer_;
//    }
//  protected:
//    void UpdateBuffer() {
//      SaveAsBigEndianUint64(buffer_.data() + index_.commonPrefix_.size(),
//        buffer_.data() + buffer_.size(), pos_ + index_.minValue_);
//    }
//    size_t pos_;
//    valvec<byte_t> buffer_;
//    const UintIndexBase& index_;
//  };
//
//  class MyBaseFactory : public TerarkIndex::Factory {
//  public:
//    size_t MemSizeForBuild(const KeyStat& ks) const override {
//      assert(ks.minKeyLen == ks.maxKeyLen);
//      size_t length = ks.maxKeyLen - commonPrefixLen(ks.minKey, ks.maxKey);
//      auto minValue = ReadBigEndianUint64(ks.minKey.begin(), length);
//      auto maxValue = ReadBigEndianUint64(ks.maxKey.begin(), length);
//      if (minValue > maxValue) {
//        std::swap(minValue, maxValue);
//      }
//      uint64_t diff = maxValue - minValue + 1;
//      return size_t(std::ceil(diff * 1.25 / 8));
//    }
//    void loadCommonPart(UintIndexBase* ptr, fstring& mem, fstring fpath) const {
//      auto getHeader = [](fstring m) {
//        const MyBaseFileHeader* h = (const MyBaseFileHeader*)m.data();
//        if (m.size() < sizeof(MyBaseFileHeader)
//          || h->magic_len != strlen(index_name)
//          || strcmp(h->magic, index_name) != 0
//          || h->header_size != sizeof(MyBaseFileHeader)
//          || h->version != 1
//          || h->file_size != m.size()
//          ) {
//          throw std::invalid_argument("UintIndex::Load(): Bad file header");
//        }
//        return h;
//      };
//
//      ptr->workingState_ = WorkingState::UserMemory;
//
//      const MyBaseFileHeader* header;
//      if (mem.data() == nullptr) {
//        MmapWholeFile mmapFile(fpath);
//        mem = mmapFile.memory();
//        ptr->header_ = header = getHeader(mem);
//        //MmapWholeFile().swap(mmapFile);
//        mmapFile.base = nullptr;
//        ptr->workingState_ = WorkingState::MmapFile;
//      }
//      else {
//        ptr->header_ = header = getHeader(mem);
//      }
//      ptr->minValue_ = header->min_value;
//      ptr->maxValue_ = header->max_value;
//      ptr->keyLength_ = header->key_length;
//      if (header->common_prefix_length > 0) {
//        ptr->commonPrefix_.risk_set_data((char*)mem.data() + header->header_size,
//          header->common_prefix_length);
//      }
//    }
//  };
//
//  virtual ~UintIndexBase() {
//    if (workingState_ == WorkingState::Building) {
//      delete header_;
//    }
//    else {
//      if (workingState_ == WorkingState::MmapFile) {
//        terark::mmap_close((void*)header_, header_->file_size);
//      }
//      commonPrefix_.risk_release_ownership();
//    }
//  }
//  const char* Name() const override {
//    return header_->class_name;
//  }
//  fstring Memory() const override {
//    return fstring((const char*)header_, (ptrdiff_t)header_->file_size);
//  }
//  bool NeedsReorder() const override {
//    return false;
//  }
//  void GetOrderMap(UintVecMin0& newToOld) const override {
//    assert(false);
//  }
//  void BuildCache(double cacheRatio) override {
//    //do nothing
//  }
//
//  const MyBaseFileHeader* header_;
//  valvec<char>      commonPrefix_;
//  uint64_t          minValue_;
//  uint64_t          maxValue_;
//  uint32_t          keyLength_;
//  WorkingState      workingState_;
//};
//const char* UintIndexBase::index_name = "UintIndex";
//
//template<class RankSelect>
//class UintIndex : public UintIndexBase {
//public:
//  struct FileHeader : public MyBaseFileHeader {
//    FileHeader(size_t body_size)
//      : MyBaseFileHeader(body_size, typeid(UintIndex)) {}
//  };
//  static bool SeekImpl(fstring target, const UintIndex& index, size_t& id, size_t& pos) {
//    size_t cplen = target.commonPrefixLen(index.commonPrefix_);
//    if (cplen != index.commonPrefix_.size()) {
//      assert(target.size() >= cplen);
//      assert(target.size() == cplen
//        || byte_t(target[cplen]) != byte_t(index.commonPrefix_[cplen]));
//      if (target.size() == cplen
//        || byte_t(target[cplen]) < byte_t(index.commonPrefix_[cplen])) {
//        id = 0;
//        pos = 0;
//        return true;
//      }
//      else {
//        id = size_t(-1);
//        return false;
//      }
//    }
//    target = target.substr(index.commonPrefix_.size());
//    /*
//     *    target.size()     == 4;
//     *    index_.keyLength_ == 6;
//     *    | - - - - - - - - |  <- buffer
//     *        | - - - - - - |  <- index
//     *        | - - - - |      <- target
//     */
//    byte_t targetBuffer[8] = {};
//    memcpy(targetBuffer + (8 - index.keyLength_),
//      target.data(), std::min<size_t>(index.keyLength_, target.size()));
//    uint64_t targetValue = ReadBigEndianUint64Aligned(targetBuffer, 8);
//    if (targetValue > index.maxValue_) {
//      id = size_t(-1);
//      return false;
//    }
//    if (targetValue < index.minValue_) {
//      id = 0;
//      pos = 0;
//      return true;
//    }
//    pos = targetValue - index.minValue_;
//    id = index.indexSeq_.rank1(pos);
//    if (!index.indexSeq_[pos]) {
//      pos += index.indexSeq_.zero_seq_len(pos);
//    }
//    else if (target.size() > index.keyLength_) {
//      // minValue:  target
//      // targetVal: targetvalue.1
//      // maxValue:  targetvau
//      if (pos == index.indexSeq_.size() - 1) {
//        id = size_t(-1);
//        return false;
//      }
//      ++id;
//      pos = pos + index.indexSeq_.zero_seq_len(pos + 1) + 1;
//    }
//    return true;
//  }
//  class UIntIndexIterator : public MyBaseIterator {
//  public:
//    UIntIndexIterator(const UintIndex& index) : MyBaseIterator(index) {}
//    bool SeekToLast() override {
//      auto& index_ = static_cast<const UintIndex&>(this->index_);
//      m_id = index_.indexSeq_.max_rank1() - 1;
//      pos_ = index_.indexSeq_.size() - 1;
//      UpdateBuffer();
//      return true;
//    }
//    bool Seek(fstring target) override {
//      auto& index = static_cast<const UintIndex&>(this->index_);
//      if (UintIndex::SeekImpl(target, index, m_id, pos_)) {
//        UpdateBuffer();
//        return true;
//      }
//      return false;
//    }
//    bool Next() override {
//      auto& index_ = static_cast<const UintIndex&>(this->index_);
//      assert(m_id != size_t(-1));
//      assert(index_.indexSeq_[pos_]);
//      assert(index_.indexSeq_.rank1(pos_) == m_id);
//      if (m_id == index_.indexSeq_.max_rank1() - 1) {
//        m_id = size_t(-1);
//        return false;
//      }
//      else {
//        ++m_id;
//        pos_ = pos_ + index_.indexSeq_.zero_seq_len(pos_ + 1) + 1;
//        UpdateBuffer();
//        return true;
//      }
//    }
//    bool Prev() override {
//      auto& index_ = static_cast<const UintIndex&>(this->index_);
//      assert(m_id != size_t(-1));
//      assert(index_.indexSeq_[pos_]);
//      assert(index_.indexSeq_.rank1(pos_) == m_id);
//      if (m_id == 0) {
//        m_id = size_t(-1);
//        return false;
//      }
//      else {
//        --m_id;
//        pos_ = pos_ - index_.indexSeq_.zero_seq_revlen(pos_) - 1;
//        UpdateBuffer();
//        return true;
//      }
//    }
//  };
//  class MyFactory : public MyBaseFactory {
//  public:
//    TerarkIndex* Build(NativeDataInput<InputBuffer>& reader,
//                       const TerarkZipTableOptions& tzopt,
//                       const KeyStat& ks,
//                       const ImmutableCFOptions* ioptions) const override {
//    /* can be rank_select_allone
//      if (std::is_same<RankSelect, rank_select_allone>::value) {
//        abort(); // will not happen
//        return NULL; // let compiler to eliminate dead code
//      }
//    */
//      size_t cplen = commonPrefixLen(ks.minKey, ks.maxKey);
//      assert(cplen >= ks.commonPrefixLen);
//      if (ks.maxKeyLen != ks.minKeyLen ||
//          ks.maxKeyLen - cplen > sizeof(uint64_t)) {
//        abort();
//      }
//      auto minValue = ReadBigEndianUint64(ks.minKey.begin() + cplen, ks.minKey.end());
//      auto maxValue = ReadBigEndianUint64(ks.maxKey.begin() + cplen, ks.maxKey.end());
//      if (minValue > maxValue) {
//        std::swap(minValue, maxValue);
//      }
//      assert(maxValue - minValue < UINT64_MAX); // must not overflow
//      RankSelect indexSeq;
//      indexSeq.resize(maxValue - minValue + 1);
//      if (!std::is_same<RankSelect, terark::rank_select_allone>::value) {
//        // not 'all one' case
//        valvec<byte_t> keyBuf;
//        for (size_t seq_id = 0; seq_id < ks.numKeys; ++seq_id) {
//          reader >> keyBuf;
//          // even if 'cplen' contains actual data besides prefix,
//          // after stripping, the left range is self-meaningful ranges
//          auto cur = ReadBigEndianUint64(keyBuf.begin() + cplen, keyBuf.end());
//          indexSeq.set1(cur - minValue);
//        }
//        indexSeq.build_cache(false, false);
//      }
//
//      auto ptr = UniquePtrOf(new UintIndex<RankSelect>());
//      ptr->workingState_ = WorkingState::Building;
//
//      FileHeader *header = new FileHeader(indexSeq.mem_size());
//      header->min_value = minValue;
//      header->max_value = maxValue;
//      header->index_mem_size = indexSeq.mem_size();
//      header->key_length = ks.minKeyLen - cplen;
//      if (cplen > ks.commonPrefixLen) {
//        header->common_prefix_length = cplen - ks.commonPrefixLen;
//        ptr->commonPrefix_.assign(ks.minKey.data() + ks.commonPrefixLen,
//          header->common_prefix_length);
//        header->file_size += align_up(header->common_prefix_length, 8);
//      }
//      ptr->header_ = header;
//      ptr->indexSeq_.swap(indexSeq);
//      ptr->minValue_ = minValue;
//      ptr->maxValue_ = maxValue;
//      ptr->keyLength_ = header->key_length;
//      return ptr.release();
//    }
//    unique_ptr<TerarkIndex> LoadMemory(fstring mem) const override {
//      return UniquePtrOf(loadImpl(mem, {}));
//    }
//    unique_ptr<TerarkIndex> LoadFile(fstring fpath) const override {
//      return UniquePtrOf(loadImpl({}, fpath));
//    }
//    TerarkIndex* loadImpl(fstring mem, fstring fpath) const {
//      auto ptr = UniquePtrOf(new UintIndex());
//      loadCommonPart(ptr.get(), mem, fpath);
//      auto header = (const FileHeader*)(mem.data());
//      assert(VerifyClassName<UintIndex>(header->class_name));
//      ptr->indexSeq_.risk_mmap_from((unsigned char*)mem.data() + header->header_size
//        + align_up(header->common_prefix_length, 8), header->index_mem_size);
//      return ptr.release();
//    }
//  };
//  using TerarkIndex::FactoryPtr;
//  virtual ~UintIndex() {
//    if (workingState_ == WorkingState::Building) {
//      // do nothing
//    }
//    else {
//      indexSeq_.risk_release_ownership();
//    }
//  }
//  void SaveMmap(std::function<void(const void *, size_t)> write) const override {
//    write(header_, sizeof *header_);
//    if (!commonPrefix_.empty()) {
//      write(commonPrefix_.data(), commonPrefix_.size());
//      Padzero<8>(write, commonPrefix_.size());
//    }
//    write(indexSeq_.data(), indexSeq_.mem_size());
//  }
//  size_t Find(fstring key) const override {
//    if (key.size() != keyLength_ + commonPrefix_.size()) {
//      return size_t(-1);
//    }
//    if (key.commonPrefixLen(commonPrefix_) != commonPrefix_.size()) {
//      return size_t(-1);
//    }
//    key = key.substr(commonPrefix_.size());
//    assert(key.n == keyLength_);
//    uint64_t findValue = ReadBigEndianUint64(key);
//    if (findValue < minValue_ || findValue > maxValue_) {
//      return size_t(-1);
//    }
//    uint64_t findPos = findValue - minValue_;
//    if (!indexSeq_[findPos]) {
//      return size_t(-1);
//    }
//    return indexSeq_.rank1(findPos);
//  }
//  size_t DictRank(fstring key) const override {
//    size_t id, pos;
//    if (UintIndex::SeekImpl(key, *this, id, pos)) {
//      return id;
//    }
//    return indexSeq_.max_rank1();
//  }
//  size_t NumKeys() const override {
//    return indexSeq_.max_rank1();
//  }
//  size_t TotalKeySize() const override final {
//    return (commonPrefix_.size() + keyLength_) * indexSeq_.max_rank1();
//  }
//  Iterator* NewIterator() const override {
//    return new UIntIndexIterator(*this);
//  }
//protected:
//  RankSelect        indexSeq_;
//};

typedef NestLoudsTrieDAWG_IL_256 NestLoudsTrieDAWG_IL_256_32;
typedef NestLoudsTrieDAWG_SE_512 NestLoudsTrieDAWG_SE_512_32;
typedef NestLoudsTrieIndex<NestLoudsTrieDAWG_IL_256_32> TrieDAWG_IL_256_32;
typedef NestLoudsTrieIndex<NestLoudsTrieDAWG_SE_512_64> TrieDAWG_SE_512_64;
typedef NestLoudsTrieIndex<NestLoudsTrieDAWG_Mixed_IL_256> TrieDAWG_Mixed_IL_256;
typedef NestLoudsTrieIndex<NestLoudsTrieDAWG_Mixed_SE_512> TrieDAWG_Mixed_SE_512;
typedef NestLoudsTrieIndex<NestLoudsTrieDAWG_Mixed_XL_256> TrieDAWG_Mixed_XL_256;

typedef NestLoudsTrieIndex<NestLoudsTrieDAWG_IL_256_32_FL> TrieDAWG_IL_256_32_FL;
typedef NestLoudsTrieIndex<NestLoudsTrieDAWG_SE_512_64_FL> TrieDAWG_SE_512_64_FL;
typedef NestLoudsTrieIndex<NestLoudsTrieDAWG_Mixed_IL_256_32_FL> TrieDAWG_Mixed_IL_256_32_FL;
typedef NestLoudsTrieIndex<NestLoudsTrieDAWG_Mixed_SE_512_32_FL> TrieDAWG_Mixed_SE_512_32_FL;
typedef NestLoudsTrieIndex<NestLoudsTrieDAWG_Mixed_XL_256_32_FL> TrieDAWG_Mixed_XL_256_32_FL;

TerarkIndexRegisterImp(TrieDAWG_IL_256_32, TrieDAWG_IL_256_32::MyFactory, "NestLoudsTrieDAWG_IL", "IL_256_32", "IL_256", "NestLoudsTrieDAWG_IL_256");
TerarkIndexRegisterNLT(SE_512_64);
TerarkIndexRegisterNLT(Mixed_SE_512);
TerarkIndexRegisterNLT(Mixed_IL_256);
TerarkIndexRegisterNLT(Mixed_XL_256);

TerarkIndexRegisterNLT(IL_256_32_FL);
TerarkIndexRegisterNLT(SE_512_64_FL);
TerarkIndexRegisterNLT(Mixed_SE_512_32_FL);
TerarkIndexRegisterNLT(Mixed_IL_256_32_FL);
TerarkIndexRegisterNLT(Mixed_XL_256_32_FL);

typedef Min0DataCont BigUintDataCont;

typedef rank_select_allone     AllOne;
typedef rank_select_allzero    AllZero;
typedef rank_select_il_256_32  IL_256_32;
typedef rank_select_se_512_64  SE_512_64;
typedef rs_fewone_32           FewOne32;
typedef rs_fewone_64           FewOne64;
typedef rs_fewzero_32          FewZero32;
typedef rs_fewzero_64          FewZero64;

#define RegisterIndex TerarkIndexRegister
#define RegisterCompositeUintIndex4(rs1, rs2, Key2, _Key2) \
  typedef       CompositeUintIndex <rs1, rs2, Key2##DataCont> \
                CompositeUintIndex_##rs1##_##rs2##_Key2; \
  RegisterIndex(CompositeUintIndex_##rs1##_##rs2##_Key2)

#define RegisterCompositeUintIndex3(rs1, rs2, Key2) \
        RegisterCompositeUintIndex4(rs1, rs2, Key2, _##Key2)

#define RegisterCompositeUintIndex(rs1, rs2) \
  RegisterCompositeUintIndex4(rs1, rs2, Str,); \
  RegisterCompositeUintIndex3(rs1, rs2, SortedUint); \
  RegisterCompositeUintIndex3(rs1, rs2,    BigUint)

RegisterCompositeUintIndex(AllOne   , AllZero  );
RegisterCompositeUintIndex(AllOne   , FewZero32);
RegisterCompositeUintIndex(AllOne   , FewZero64);
RegisterCompositeUintIndex(AllOne   , FewOne32 );
RegisterCompositeUintIndex(AllOne   , FewOne64 );
RegisterCompositeUintIndex(AllOne   , IL_256_32);
RegisterCompositeUintIndex(AllOne   , SE_512_64);

RegisterCompositeUintIndex(FewOne32 , AllZero  );
RegisterCompositeUintIndex(FewOne64 , AllZero  );
RegisterCompositeUintIndex(FewOne32 , FewZero32);
RegisterCompositeUintIndex(FewOne64 , FewZero64);
RegisterCompositeUintIndex(FewOne32 , FewOne32 );
RegisterCompositeUintIndex(FewOne64 , FewOne64 );
RegisterCompositeUintIndex(FewOne32 , IL_256_32);
RegisterCompositeUintIndex(FewOne64 , SE_512_64);

RegisterCompositeUintIndex(FewZero32, AllZero  );
RegisterCompositeUintIndex(FewZero64, AllZero  );
RegisterCompositeUintIndex(FewZero32, FewZero32);
RegisterCompositeUintIndex(FewZero64, FewZero64);
RegisterCompositeUintIndex(FewZero32, FewOne32 );
RegisterCompositeUintIndex(FewZero64, FewOne64 );
RegisterCompositeUintIndex(FewZero32, IL_256_32);
RegisterCompositeUintIndex(FewZero64, SE_512_64);

RegisterCompositeUintIndex(IL_256_32, AllZero  );
RegisterCompositeUintIndex(SE_512_64, AllZero  );
RegisterCompositeUintIndex(IL_256_32, FewZero32);
RegisterCompositeUintIndex(SE_512_64, FewZero64);
RegisterCompositeUintIndex(IL_256_32, FewOne32 );
RegisterCompositeUintIndex(SE_512_64, FewOne64 );
RegisterCompositeUintIndex(IL_256_32, IL_256_32);
RegisterCompositeUintIndex(SE_512_64, SE_512_64);

//#define RegisterUintIndex(RankSelect) \
//  typedef UintIndex<RankSelect> UintIndex_##RankSelect; \
//            TerarkIndexRegister(UintIndex_##RankSelect)
#define RegisterUintIndex(RankSelect)         \
  RegisterCompositeIndex(                     \
    CompositeIndexUintPrefix<RankSelect>, 0,  \
    CompositeIndexMap<rank_select_allone>, 0, \
    CompositeIndexEmptySuffix, 0,             \
    UintIndex_##RankSelect                    \
  )
RegisterUintIndex(IL_256_32);
RegisterUintIndex(SE_512_64);
RegisterUintIndex(AllOne);


unique_ptr<TerarkIndex> TerarkIndex::LoadFile(fstring fpath) {
  TerarkIndex::Factory* factory = NULL;
  {
    MmapWholeFile mmap(fpath);
    auto header = (const TerarkIndexHeader*)mmap.base;
    size_t idx = g_TerarkIndexFactroy.find_i(header->class_name);
    if (idx >= g_TerarkIndexFactroy.end_i()) {
      throw std::invalid_argument(
          "TerarkIndex::LoadFile(" + fpath + "): Unknown class: "
          + header->class_name);
    }
    factory = g_TerarkIndexFactroy.val(idx).get();
  }
  return factory->LoadFile(fpath);
}

unique_ptr<TerarkIndex> TerarkIndex::LoadMemory(fstring mem) {
  auto header = (const TerarkIndexHeader*)mem.data();
#if defined(TerocksPrivateCode)
  if (header->file_size < mem.size()) {
    auto dfa = loadAsLazyUnionDFA(mem, true);
    assert(dfa);
    return unique_ptr<TerarkIndex>(new NestLoudsTrieIndex<MatchingDFA>(dfa));
  }
#endif // TerocksPrivateCode
  size_t idx = g_TerarkIndexFactroy.find_i(header->class_name);
  if (idx >= g_TerarkIndexFactroy.end_i()) {
    throw std::invalid_argument(
        std::string("TerarkIndex::LoadMemory(): Unknown class: ")
        + header->class_name);
  }
  TerarkIndex::Factory* factory = g_TerarkIndexFactroy.val(idx).get();
  return factory->LoadMemory(mem);
}

} // namespace rocksdb<|MERGE_RESOLUTION|>--- conflicted
+++ resolved
@@ -604,10 +604,6 @@
   };
 };
 
-<<<<<<< HEAD
-
-#if defined(TerocksPrivateCode)
-
 namespace composite_index_detail {
 
 class DummyIterator : public TerarkIndex::Iterator {
@@ -1142,8 +1138,6 @@
 
 ////////////////////////////////////////////////////////////////////////////////
 
-=======
->>>>>>> b3437825
 class SortedUintDataCont {
 private:
   size_t get_val(size_t idx) const {
