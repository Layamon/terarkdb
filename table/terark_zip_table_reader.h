/*
 * terark_zip_table_reader.h
 *
 *  Created on: 2017-05-02
 *      Author: zhaoming
 */


#pragma once

#ifndef TERARK_ZIP_TABLE_READER_H_
#define TERARK_ZIP_TABLE_READER_H_

 // project headers
#include "terark_zip_table.h"
#include "terark_zip_internal.h"
#include "terark_zip_index.h"
// boost headers
#include <boost/noncopyable.hpp>
// rocksdb headers
#include <rocksdb/options.h>
#include <util/arena.h>
#include <table/table_reader.h>
#include <table/table_builder.h>
#include <table/block.h>
// terark headers
#include <terark/util/throw.hpp>
#include <terark/bitfield_array.hpp>
#include <terark/zbs/abstract_blob_store.hpp>

namespace rocksdb {

Status ReadMetaBlockAdapte(class RandomAccessFileReader* file,
  uint64_t file_size,
  uint64_t table_magic_number,
  const struct ImmutableCFOptions& ioptions,
  const std::string& meta_block_name,
  struct BlockContents* contents);

class TerarkZipTableReaderBase : public TableReader, boost::noncopyable {

private:
  std::shared_ptr<Block> tombstone_;

protected:
  virtual SequenceNumber GetSequenceNumber() const = 0;
  virtual const TableReaderOptions& GetTableReaderOptions() const = 0;

  Status LoadTombstone(RandomAccessFileReader* file, uint64_t file_size);

public:
  virtual InternalIterator*
    NewRangeTombstoneIterator(const ReadOptions& read_options) override;
};

class TerarkEmptyTableReader : public TerarkZipTableReaderBase {
  class Iter : public InternalIterator, boost::noncopyable {
  public:
    Iter() {}
    ~Iter() {}
    void SetPinnedItersMgr(PinnedIteratorsManager*) {}
    bool Valid() const override { return false; }
    void SeekToFirst() override {}
    void SeekToLast() override {}
    void SeekForPrev(const Slice&) override {}
    void Seek(const Slice&) override {}
    void Next() override {}
    void Prev() override {}
    Slice key() const override { THROW_STD(invalid_argument, "Invalid call"); }
    Slice value() const override { THROW_STD(invalid_argument, "Invalid call"); }
    Status status() const override { return Status::OK(); }
    bool IsKeyPinned() const override { return false; }
    bool IsValuePinned() const override { return false; }
  };
  const TableReaderOptions table_reader_options_;
  const TerarkZipTableFactory* table_factory_;
  std::shared_ptr<const TableProperties> table_properties_;
  SequenceNumber global_seqno_;
  Slice  file_data_;
  unique_ptr<RandomAccessFileReader> file_;
public:
  InternalIterator*
    NewIterator(const ReadOptions&, const SliceTransform* prefix_extractor,
                Arena* a, bool skip_filters, bool for_compaction) override {
    return a ? new(a->AllocateAligned(sizeof(Iter)))Iter() : new Iter();
  }
  void Prepare(const Slice&) override {}
  Status Get(const ReadOptions& readOptions, const Slice& key, GetContext* get_context,
             const SliceTransform* prefix_extractor, bool skip_filters) override {
    return Status::OK();
  }
  void RangeScan(const Slice* begin, const SliceTransform* prefix_extractor, void* arg,
                 bool(*callback_func)(void* arg, const Slice& ikey,
                                      const Slice& value)) override {
    // do nothing
  }
  size_t ApproximateMemoryUsage() const override { return 100; }
  uint64_t ApproximateOffsetOf(const Slice&) override { return 0; }
  void SetupForCompaction() override {}
  std::shared_ptr<const TableProperties>
    GetTableProperties() const override { return table_properties_; }

  virtual ~TerarkEmptyTableReader() {}
  TerarkEmptyTableReader(const TerarkZipTableFactory* table_factory,
    const TableReaderOptions& o)
    : table_reader_options_(o)
    , table_factory_(table_factory)
    , global_seqno_(kDisableGlobalSequenceNumber) {
  }
  Status Open(RandomAccessFileReader* file, uint64_t file_size);
private:
  SequenceNumber GetSequenceNumber() const override {
    return global_seqno_;
  }
  const TableReaderOptions& GetTableReaderOptions() const override {
    return table_reader_options_;
  }
};

struct TerarkZipSubReader {
  LruReadonlyCache* cache_ = nullptr;
  size_t subIndex_;
  size_t rawReaderOffset_;
  size_t rawReaderSize_;
  size_t estimateUnzipCap_;
  bool   storeUsePread_;
  intptr_t   storeFD_;
  RandomAccessFile* storeFileObj_;
  size_t storeOffset_;
  std::string prefix_;
  unique_ptr<TerarkIndex> index_;
  unique_ptr<terark::AbstractBlobStore> store_;
  bitfield_array<2> type_;
  std::string commonPrefix_;

  enum {
    FlagNone = 0,
    FlagSkipFilter = 1,
#if defined(TERARK_SUPPORT_UINT64_COMPARATOR) && BOOST_ENDIAN_LITTLE_BYTE
    FlagUint64Comparator = 2,
#endif
  };

  void InitUsePread(int minPreadLen);

  void GetRecordAppend(size_t recId, valvec<byte_t>* tbuf) const;
  void GetRecordAppend(size_t recId, terark::BlobStore::CacheOffsets*) const;

  Status Get(SequenceNumber, const ReadOptions&, const Slice& key,
    GetContext*, int flag) const;
  size_t DictRank(fstring key) const;

  ~TerarkZipSubReader();
};

/**
  * one user key map to a record id: the index NO. of a key in NestLoudsTrie,
  * the record id is used to direct index a type enum(small integer) array,
  * the record id is also used to access the value store
  */
class TerarkZipTableReader : public TerarkZipTableReaderBase {
public:
  InternalIterator*
    NewIterator(const ReadOptions&, const SliceTransform* prefix_extractor,
                Arena* a, bool skip_filters, bool for_compaction) override;

  template<bool reverse, bool ZipOffset>
  InternalIterator* NewIteratorImp(const ReadOptions&, Arena* a);

  void Prepare(const Slice& target) override {}

  Status Get(const ReadOptions& readOptions, const Slice& key, GetContext* get_context,
             const SliceTransform* prefix_extractor, bool skip_filters) override;

  void RangeScan(const Slice* begin, const SliceTransform* prefix_extractor, void* arg,
                 bool(*callback_func)(void* arg, const Slice& ikey,
                                      const Slice& value)) override;

  uint64_t ApproximateOffsetOf_old(const Slice& key);
  uint64_t ApproximateOffsetOf_new(const Slice& key);
  uint64_t ApproximateOffsetOf(const Slice& key) override;
  void SetupForCompaction() override {}

  std::shared_ptr<const TableProperties>
    GetTableProperties() const override { return table_properties_; }

  size_t ApproximateMemoryUsage() const override { return file_data_.size(); }

  virtual ~TerarkZipTableReader();
  TerarkZipTableReader(const TerarkZipTableFactory* table_factory,
    const TableReaderOptions&,
    const TerarkZipTableOptions&);
  Status Open(RandomAccessFileReader* file, uint64_t file_size);

private:
  SequenceNumber GetSequenceNumber() const override {
    return global_seqno_;
  }
  const TableReaderOptions& GetTableReaderOptions() const override {
    return table_reader_options_;
  }

  TerarkZipSubReader subReader_;
  static const size_t kNumInternalBytes = 8;
  Slice  file_data_;
  unique_ptr<RandomAccessFileReader> file_;
  valvec<byte_t> dict_;
  const TableReaderOptions table_reader_options_;
  const TerarkZipTableFactory* table_factory_;
  std::shared_ptr<const TableProperties> table_properties_;
  SequenceNumber global_seqno_;
  const TerarkZipTableOptions& tzto_;
  bool isReverseBytewiseOrder_;
#if defined(TERARK_SUPPORT_UINT64_COMPARATOR) && BOOST_ENDIAN_LITTLE_BYTE
  bool isUint64Comparator_;
#endif
  Status LoadIndex(Slice mem);
};


class TerarkZipTableMultiReader : public TerarkZipTableReaderBase {
public:

  InternalIterator*
    NewIterator(const ReadOptions&, const SliceTransform* prefix_extractor,
                Arena* a, bool skip_filters, bool for_compaction) override;

  template<bool reverse, bool ZipOffset>
  InternalIterator* NewIteratorImp(const ReadOptions&, Arena* a);

  using TerarkZipTableReaderBase::NewRangeTombstoneIterator;

  void Prepare(const Slice& target) override {}

  Status Get(const ReadOptions& readOptions, const Slice& key, GetContext* get_context,
             const SliceTransform* prefix_extractor, bool skip_filters) override;
  
  void RangeScan(const Slice* begin, const SliceTransform* prefix_extractor, void* arg,
                 bool(*callback_func)(void* arg, const Slice& ikey,
                                      const Slice& value)) override;

  uint64_t ApproximateOffsetOf_old(const Slice& key);
  uint64_t ApproximateOffsetOf_new(const Slice& key);
  uint64_t ApproximateOffsetOf(const Slice& key) override;
  void SetupForCompaction() override {}

  std::shared_ptr<const TableProperties>
    GetTableProperties() const override { return table_properties_; }

  size_t ApproximateMemoryUsage() const override { return file_data_.size(); }

  virtual ~TerarkZipTableMultiReader();
  TerarkZipTableMultiReader(const TerarkZipTableFactory* table_factory,
    const TableReaderOptions&,
    const TerarkZipTableOptions&);
  Status Open(RandomAccessFileReader* file, uint64_t file_size);

  class SubIndex {
  private:
    LruReadonlyCache* cache_ = nullptr;
    intptr_t cache_fi_ = -1;
    size_t partCount_;
    size_t prefixLen_;
    size_t alignedPrefixLen_;
    valvec<byte_t> prefixSet_;
    valvec<TerarkZipSubReader> subReader_;
    bool hasAnyZipOffset_;

    struct PartIndexOperator {
      const SubIndex* p;
      fstring operator[](size_t i) const;
    };

    const TerarkZipSubReader* (SubIndex::*LowerBoundSubReaderFunc)(fstring) const;

    const TerarkZipSubReader* LowerBoundSubReaderU64Sequential(fstring key) const;
    const TerarkZipSubReader* LowerBoundSubReaderU64Binary(fstring key) const;
    const TerarkZipSubReader* LowerBoundSubReaderU64BinaryReverse(fstring key) const;
    const TerarkZipSubReader* LowerBoundSubReaderBytewise(fstring key) const;
    const TerarkZipSubReader* LowerBoundSubReaderBytewiseReverse(fstring key) const;

  public:
    ~SubIndex();
    Status Init(fstring offsetMemory,
<<<<<<< HEAD
                fstring indexMemory,
                fstring storeMemory,
                terark::AbstractBlobStore::Dictionary dict,
                fstring typeMemory,
                fstring commonPrefixMemory,
                int minPreadLen,
                intptr_t fileFD,
                LruReadonlyCache* cache,
                bool reverse);
=======
      fstring indexMemory,
      fstring storeMemory,
      terark::AbstractBlobStore::Dictionary dict,
      fstring typeMemory,
      fstring commonPrefixMemory,
      int minPreadLen,
      RandomAccessFile* fileObj,
      LruReadonlyCache* cache,
      bool reverse);
>>>>>>> a9473224
    size_t GetPrefixLen() const;
    size_t GetSubCount() const;
    const TerarkZipSubReader* GetSubReader(size_t i) const;
    const TerarkZipSubReader* LowerBoundSubReader(fstring key) const;
    bool HasAnyZipOffset() const { return hasAnyZipOffset_; }
  };

private:
  SequenceNumber GetSequenceNumber() const override {
    return global_seqno_;
  }
  const TableReaderOptions& GetTableReaderOptions() const override {
    return table_reader_options_;
  }

  SubIndex subIndex_;
  static const size_t kNumInternalBytes = 8;
  Slice  file_data_;
  unique_ptr<RandomAccessFileReader> file_;
  valvec<byte_t> dict_;
  const TableReaderOptions table_reader_options_;
  const TerarkZipTableFactory* table_factory_;
  std::shared_ptr<const TableProperties> table_properties_;
  SequenceNumber global_seqno_;
  const TerarkZipTableOptions& tzto_;
  bool isReverseBytewiseOrder_;
};

}  // namespace rocksdb

#endif /* TERARK_ZIP_TABLE_READER_H_ */<|MERGE_RESOLUTION|>--- conflicted
+++ resolved
@@ -282,17 +282,6 @@
   public:
     ~SubIndex();
     Status Init(fstring offsetMemory,
-<<<<<<< HEAD
-                fstring indexMemory,
-                fstring storeMemory,
-                terark::AbstractBlobStore::Dictionary dict,
-                fstring typeMemory,
-                fstring commonPrefixMemory,
-                int minPreadLen,
-                intptr_t fileFD,
-                LruReadonlyCache* cache,
-                bool reverse);
-=======
       fstring indexMemory,
       fstring storeMemory,
       terark::AbstractBlobStore::Dictionary dict,
@@ -302,7 +291,6 @@
       RandomAccessFile* fileObj,
       LruReadonlyCache* cache,
       bool reverse);
->>>>>>> a9473224
     size_t GetPrefixLen() const;
     size_t GetSubCount() const;
     const TerarkZipSubReader* GetSubReader(size_t i) const;
