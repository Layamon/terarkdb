#include "terark_zip_table.h"
#include "terark_zip_common.h"
#include <terark/hash_strmap.hpp>
#include <terark/util/throw.hpp>
#include <rocksdb/db.h>
#include <rocksdb/options.h>
#include <rocksdb/table.h>
#ifdef _MSC_VER
# include <Windows.h>
<<<<<<< HEAD
# define strcasecmp stricmp
# define strncasecmp strnicmp
=======
# define strcasecmp _stricmp
# define strncasecmp _strnicmp
>>>>>>> 8238abfc
# undef DeleteFile
#else
# include <unistd.h>
#endif
#include <mutex>

namespace terark {
  void DictZipBlobStore_setZipThreads(int zipThreads);
}

namespace rocksdb {

void TerarkZipDeleteTempFiles(const std::string& tmpPath) {
  Env* env = Env::Default();
  std::vector<std::string> files;
  env->GetChildren(tmpPath, &files);
  std::string fpath;
  for (const std::string& f : files) {
    if (false
        || fstring(f).startsWith("Terark-")
        || fstring(f).startsWith("q1-")
        || fstring(f).startsWith("q2-")
        || fstring(f).startsWith("linkSeqVec-")
        || fstring(f).startsWith("linkVec-")
        || fstring(f).startsWith("label-")
        || fstring(f).startsWith("nextStrVec-")
        || fstring(f).startsWith("nestStrVec-")
        || fstring(f).startsWith("nestStrPool-")
        ) {
      fpath.resize(0);
      fpath.append(tmpPath);
      fpath.push_back('/');
      fpath.append(f);
      env->DeleteFile(fpath);
    }
  }
}

void TerarkZipAutoConfigForBulkLoad(struct TerarkZipTableOptions& tzo,
                                    struct DBOptions& dbo,
                                    struct ColumnFamilyOptions& cfo,
                                    size_t cpuNum,
                                    size_t memBytesLimit,
                                    size_t diskBytesLimit)
{
  using namespace std; // max, min
  int iCpuNum = int(cpuNum);
  if (cpuNum > 0) {
    terark::DictZipBlobStore_setZipThreads(max(iCpuNum-1, 0));
  }
  if (0 == memBytesLimit) {
#ifdef _MSC_VER
    MEMORYSTATUSEX statex;
    statex.dwLength = sizeof(statex);
    GlobalMemoryStatusEx(&statex);
    memBytesLimit = statex.ullTotalPhys;
#else
    size_t page_num  = sysconf(_SC_PHYS_PAGES);
    size_t page_size = sysconf(_SC_PAGE_SIZE);
    memBytesLimit = page_num * page_size;
#endif
  }
  tzo.softZipWorkingMemLimit = memBytesLimit * 7 / 8;
  tzo.hardZipWorkingMemLimit = tzo.softZipWorkingMemLimit;
  tzo.smallTaskMemory = memBytesLimit / 16;
  tzo.indexNestLevel = 2;

  cfo.write_buffer_size = tzo.smallTaskMemory;
  cfo.num_levels = 7;
  cfo.max_write_buffer_number = 6;
  cfo.min_write_buffer_number_to_merge = 1;
  cfo.target_file_size_base = cfo.write_buffer_size;
  cfo.target_file_size_multiplier = cfo.write_buffer_size * 16;
  cfo.compaction_style = rocksdb::kCompactionStyleUniversal;
  cfo.compaction_options_universal.allow_trivial_move = true;

  cfo.max_compaction_bytes = (static_cast<uint64_t>(1) << 60);
  cfo.disable_auto_compactions = true;
  cfo.level0_file_num_compaction_trigger = (1<<30);
  cfo.level0_slowdown_writes_trigger = (1<<30);
  cfo.level0_stop_writes_trigger = (1<<30);
  cfo.soft_pending_compaction_bytes_limit = 0;
  cfo.hard_pending_compaction_bytes_limit = 0;

  dbo.create_if_missing = true;
  dbo.allow_concurrent_memtable_write = false;
  dbo.allow_mmap_reads = true;
  dbo.max_background_flushes = 2;
  dbo.max_subcompactions = 1; // no sub compactions

  dbo.env->SetBackgroundThreads(max(1,min(4,iCpuNum/2)), rocksdb::Env::HIGH);
}

void TerarkZipAutoConfigForOnlineDB(struct TerarkZipTableOptions& tzo,
                                    struct DBOptions& dbo,
                                    struct ColumnFamilyOptions& cfo,
                                    size_t cpuNum,
                                    size_t memBytesLimit,
                                    size_t diskBytesLimit)
{
  TerarkZipAutoConfigForOnlineDB_CFOptions(tzo, cfo, memBytesLimit, diskBytesLimit);
  TerarkZipAutoConfigForOnlineDB_DBOptions(dbo, cpuNum);
}

void
TerarkZipAutoConfigForOnlineDB_DBOptions(struct DBOptions& dbo, size_t cpuNum)
{
  using namespace std; // max, min
  int iCpuNum = int(cpuNum);
  if (cpuNum > 0) {
    terark::DictZipBlobStore_setZipThreads((iCpuNum * 3 + 1) / 5);
  }
  dbo.create_if_missing = true;
  dbo.allow_mmap_reads = true;
  dbo.max_background_flushes = 2;
  dbo.max_subcompactions = 1; // no sub compactions
  dbo.base_background_compactions = 3;
  dbo.max_background_compactions = 5;

  dbo.env->SetBackgroundThreads(max(1,min(3,iCpuNum*3/8)), rocksdb::Env::LOW);
  dbo.env->SetBackgroundThreads(max(1,min(2,iCpuNum*2/8)), rocksdb::Env::HIGH);
}

void TerarkZipAutoConfigForOnlineDB_CFOptions(struct TerarkZipTableOptions& tzo,
                                    struct ColumnFamilyOptions& cfo,
                                    size_t memBytesLimit,
                                    size_t diskBytesLimit)
{
  using namespace std; // max, min
  if (0 == memBytesLimit) {
#ifdef _MSC_VER
    MEMORYSTATUSEX statex;
    statex.dwLength = sizeof(statex);
    GlobalMemoryStatusEx(&statex);
    memBytesLimit = statex.ullTotalPhys;
#else
    size_t page_num  = sysconf(_SC_PHYS_PAGES);
    size_t page_size = sysconf(_SC_PAGE_SIZE);
    memBytesLimit = page_num * page_size;
#endif
  }
  tzo.softZipWorkingMemLimit = memBytesLimit * 1 / 8;
  tzo.hardZipWorkingMemLimit = tzo.softZipWorkingMemLimit * 2;
  tzo.smallTaskMemory = memBytesLimit / 64;

  cfo.write_buffer_size = memBytesLimit / 32;
  cfo.num_levels = 7;
  cfo.max_write_buffer_number = 3;
  cfo.target_file_size_base = cfo.write_buffer_size * 16;
  cfo.target_file_size_multiplier = 1;
  cfo.compaction_style = rocksdb::kCompactionStyleUniversal;
  cfo.compaction_options_universal.allow_trivial_move = true;

  // intended: less than target_file_size_base
  cfo.max_bytes_for_level_base = cfo.write_buffer_size * 8;
  cfo.max_bytes_for_level_multiplier = 2;
}

bool TerarkZipConfigFromEnv(DBOptions& dbo, ColumnFamilyOptions& cfo) {
  if (TerarkZipCFOptionsFromEnv(cfo)) {
    TerarkZipDBOptionsFromEnv(dbo);
    return true;
  } else {
    return false;
  }
}

bool TerarkZipCFOptionsFromEnv(ColumnFamilyOptions& cfo) {
  const char* localTempDir = getenv("TerarkZipTable_localTempDir");
  if (!localTempDir) {
    STD_INFO("TerarkZipConfigFromEnv(dbo, cfo) failed because env TerarkZipTable_localTempDir is not defined\n");
    return false;
  }
  if (!*localTempDir) {
      THROW_STD(invalid_argument,
        "If env TerarkZipTable_localTempDir is defined, it must not be empty");
  }
  struct TerarkZipTableOptions tzo;
  TerarkZipAutoConfigForOnlineDB_CFOptions(tzo, cfo, 0, 0);
  tzo.localTempDir = localTempDir;
  if (const char* algo = getenv("TerarkZipTable_entropyAlgo")) {
    if (strcasecmp(algo, "NoEntropy") == 0) {
      tzo.entropyAlgo = tzo.kNoEntropy;
    } else if (strcasecmp(algo, "FSE") == 0) {
      tzo.entropyAlgo = tzo.kFSE;
    } else if (strcasecmp(algo, "huf") == 0) {
      tzo.entropyAlgo = tzo.kHuffman;
    } else if (strcasecmp(algo, "huff") == 0) {
      tzo.entropyAlgo = tzo.kHuffman;
    } else if (strcasecmp(algo, "huffman") == 0) {
      tzo.entropyAlgo = tzo.kHuffman;
    } else {
      tzo.entropyAlgo = tzo.kNoEntropy;
      STD_WARN(
        "bad env TerarkZipTable_entropyAlgo=%s, must be one of {NoEntropy, FSE, huf}, reset to default 'NoEntropy'\n"
        , algo);
    }
  }
  if (const char* env = getenv("TerarkZipTable_indexType")) {
    tzo.indexType = env;
  }
  if (const char* env = getenv("TerarkZipTable_extendedConfigFile")) {
    tzo.extendedConfigFile = env;
  }

#define MyGetInt(obj, name, Default) \
    obj.name = (int)terark::getEnvLong("TerarkZipTable_" #name, Default)
#define MyGetBool(obj, name, Default) \
    obj.name = terark::getEnvBool("TerarkZipTable_" #name, Default)
#define MyGetDouble(obj, name, Default) \
    obj.name = terark::getEnvDouble("TerarkZipTable_" #name, Default)
#define MyGetXiB(obj, name) \
  if (const char* env = getenv("TerarkZipTable_" #name))\
    obj.name = terark::ParseSizeXiB(env)

#define MyOverrideInt(obj, name) MyGetInt(obj, name, obj.name)

  MyGetInt   (tzo, checksumLevel           , 3    );
  MyGetInt   (tzo, indexNestLevel          , 3    );
  MyGetInt   (tzo, terarkZipMinLevel       , 0    );
  MyGetInt   (tzo, debugLevel              , 0    );
  MyGetInt   (tzo, keyPrefixLen            , 0    );
  MyGetInt   (tzo, offsetArrayBlockUnits   , 0    );
  MyGetInt   (tzo, indexNestScale          , 8    );
  if (true
      &&   0 != tzo.offsetArrayBlockUnits
      &&  64 != tzo.offsetArrayBlockUnits
      && 128 != tzo.offsetArrayBlockUnits
  ){
    STD_WARN(
      "TerarkZipConfigFromEnv: bad offsetArrayBlockUnits = %d, must be one of {0,64,128}, reset to 128\n"
      , tzo.offsetArrayBlockUnits
    );
    tzo.offsetArrayBlockUnits = 128;
  }
  if (tzo.indexNestScale == 0){
    STD_WARN(
      "TerarkZipConfigFromEnv: bad indexNestScale = %d, must be in [1,255], reset to 8\n"
      , int(tzo.indexNestScale)
    );
    tzo.indexNestScale = 8;
  }

  MyGetBool  (tzo, useSuffixArrayLocalMatch, false);
  MyGetBool  (tzo, warmUpIndexOnOpen       , true );
  MyGetBool  (tzo, warmUpValueOnOpen       , false);
  MyGetBool  (tzo, disableSecondPassIter   , false);
  MyGetBool  (tzo, enableCompressionProbe  , true );
  MyGetBool  (tzo, adviseRandomRead        , true );

  MyGetDouble(tzo, estimateCompressionRatio, 0.20 );
  MyGetDouble(tzo, sampleRatio             , 0.03 );
  MyGetDouble(tzo, indexCacheRatio         , 0.00 );

  MyGetInt(tzo, minPreadLen, -1);

  MyGetXiB(tzo, softZipWorkingMemLimit);
  MyGetXiB(tzo, hardZipWorkingMemLimit);
  MyGetXiB(tzo, smallTaskMemory);
  MyGetXiB(tzo, cacheCapacityBytes);
  MyGetInt(tzo, cacheShards, 17);

#if defined(TerocksPrivateCode)
  MyGetInt(tzo, minDictZipValueSize, 50);
#endif // TerocksPrivateCode

  cfo.table_factory.reset(NewTerarkZipTableFactory(tzo, NewAdaptiveTableFactory()));
  const char* compaction_style = "Universal";
  if (const char* env = getenv("TerarkZipTable_compaction_style")) {
    compaction_style = env;
  }
  if (strcasecmp(compaction_style, "Level") == 0) {
    cfo.compaction_style = kCompactionStyleLevel;
  } else {
    if (strcasecmp(compaction_style, "Universal") != 0) {
      STD_WARN(
        "bad env TerarkZipTable_compaction_style=%s, use default 'universal'",
        compaction_style);
    }
    cfo.compaction_style = kCompactionStyleUniversal;
    cfo.compaction_options_universal.allow_trivial_move = true;
#define MyGetUniversal_uint(name, Default) \
    cfo.compaction_options_universal.name = \
        terark::getEnvLong("TerarkZipTable_" #name, Default)
    MyGetUniversal_uint(min_merge_width, 3);
    MyGetUniversal_uint(max_merge_width, 7);
    cfo.compaction_options_universal.size_ratio = (unsigned)
        terark::getEnvLong("TerarkZipTable_universal_compaction_size_ratio",
                            cfo.compaction_options_universal.size_ratio);
    const char* env_stop_style =
        getenv("TerarkZipTable_universal_compaction_stop_style");
    if (env_stop_style) {
      auto& ou = cfo.compaction_options_universal;
      if (strncasecmp(env_stop_style, "Similar", 7) == 0) {
        ou.stop_style = kCompactionStopStyleSimilarSize;
      }
      else if (strncasecmp(env_stop_style, "Total", 5) == 0) {
        ou.stop_style = kCompactionStopStyleTotalSize;
      }
      else {
        STD_WARN(
          "bad env TerarkZipTable_universal_compaction_stop_style=%s, use rocksdb default 'TotalSize'",
          env_stop_style);
        ou.stop_style = kCompactionStopStyleTotalSize;
      }
    }
  }
  MyGetXiB(cfo, write_buffer_size);
  MyGetXiB(cfo, target_file_size_base);
  MyOverrideInt(cfo, max_write_buffer_number);
  MyOverrideInt(cfo, target_file_size_multiplier);
  MyOverrideInt(cfo, num_levels                 );
  MyOverrideInt(cfo, level0_file_num_compaction_trigger);

  if (tzo.debugLevel) {
    STD_INFO("TerarkZipConfigFromEnv(dbo, cfo) successed\n");
  }
  return true;
}

void TerarkZipDBOptionsFromEnv(DBOptions& dbo) {
  TerarkZipAutoConfigForOnlineDB_DBOptions(dbo, 0);

  MyGetInt(dbo, base_background_compactions, 3);
  MyGetInt(dbo,  max_background_compactions, 5);
  MyGetInt(dbo,  max_background_flushes    , 3);
  MyGetInt(dbo,  max_subcompactions        , 1);

  dbo.env->SetBackgroundThreads(dbo.max_background_compactions, rocksdb::Env::LOW);
  dbo.env->SetBackgroundThreads(dbo.max_background_flushes    , rocksdb::Env::HIGH);
  dbo.allow_mmap_reads = true;
}

class TerarkBlackListCF : public terark::hash_strmap<> {
public:
  TerarkBlackListCF() {
    if (const char* env = getenv("TerarkZipTable_blackListColumnFamily")) {
      const char* end = env + strlen(env);
      for (auto  curr = env; curr < end; ) {
        auto next = std::find(curr, end, ',');
        this->insert_i(fstring(curr, next));
        curr = next + 1;
      }
    }
  }
};
static TerarkBlackListCF g_blacklistCF;

bool TerarkZipIsBlackListCF(const std::string& cfname) {
  return g_blacklistCF.exists(cfname);
}

template<class T>
T& auto_const_cast(const T& x) {
  return const_cast<T&>(x);
}

void
TerarkZipMultiCFOptionsFromEnv(const DBOptions& db_options,
      const std::vector<ColumnFamilyDescriptor>& cfvec) {
  size_t numIsBlackList = 0;
  for (auto& cf : auto_const_cast(cfvec)) {
    if (TerarkZipIsBlackListCF(cf.name)) {
      numIsBlackList++;
    } else {
      TerarkZipCFOptionsFromEnv(cf.options);
    }
  }
  if (numIsBlackList < cfvec.size()) {
    TerarkZipDBOptionsFromEnv(auto_const_cast(db_options));
  }
}

}<|MERGE_RESOLUTION|>--- conflicted
+++ resolved
@@ -7,13 +7,8 @@
 #include <rocksdb/table.h>
 #ifdef _MSC_VER
 # include <Windows.h>
-<<<<<<< HEAD
-# define strcasecmp stricmp
-# define strncasecmp strnicmp
-=======
 # define strcasecmp _stricmp
 # define strncasecmp _strnicmp
->>>>>>> 8238abfc
 # undef DeleteFile
 #else
 # include <unistd.h>
