--- conflicted
+++ resolved
@@ -109,17 +109,5 @@
 
 using IteratorWrapper = IteratorWrapperBase<Slice>;
 
-class Arena;
-// Return an empty iterator (yields nothing) allocated from arena.
-<<<<<<< HEAD
-extern SourceInternalIterator* NewEmptyInternalIterator(Arena* arena);
-
-// Return an empty iterator with the specified status, allocated arena.
-extern SourceInternalIterator* NewErrorInternalIterator(const Status& status,
-                                                        Arena* arena);
-=======
-template <class TValue = Slice>
-extern InternalIteratorBase<TValue>* NewEmptyInternalIterator(Arena* arena);
->>>>>>> 4ea56b1b
 
 }  // namespace rocksdb