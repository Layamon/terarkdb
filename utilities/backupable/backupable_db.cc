//  Copyright (c) 2013, Facebook, Inc.  All rights reserved.
//  This source code is licensed under the BSD-style license found in the
//  LICENSE file in the root directory of this source tree. An additional grant
//  of patent rights can be found in the PATENTS file in the same directory.
//
// Copyright (c) 2011 The LevelDB Authors. All rights reserved.
// Use of this source code is governed by a BSD-style license that can be
// found in the LICENSE file. See the AUTHORS file for names of contributors.

#include "utilities/backupable_db.h"
#include "db/filename.h"
#include "util/coding.h"
#include "util/crc32c.h"
#include "rocksdb/transaction_log.h"

#define __STDC_FORMAT_MACROS

#include <inttypes.h>
#include <algorithm>
#include <vector>
#include <map>
#include <string>
#include <limits>
#include <atomic>
#include <unordered_map>

namespace rocksdb {

void BackupableDBOptions::Dump(Logger* logger) const {
  Log(logger, "       Options.backup_dir: %s", backup_dir.c_str());
  Log(logger, "       Options.backup_env: %p", backup_env);
  Log(logger, "Options.share_table_files: %d",
      static_cast<int>(share_table_files));
  Log(logger, "         Options.info_log: %p", info_log);
  Log(logger, "             Options.sync: %d", static_cast<int>(sync));
  Log(logger, " Options.destroy_old_data: %d",
      static_cast<int>(destroy_old_data));
  Log(logger, " Options.backup_log_files: %d",
      static_cast<int>(backup_log_files));
}

// -------- BackupEngineImpl class ---------
class BackupEngineImpl : public BackupEngine {
 public:
  BackupEngineImpl(Env* db_env, const BackupableDBOptions& options);
  ~BackupEngineImpl();
  Status CreateNewBackup(DB* db, bool flush_before_backup = false);
  Status PurgeOldBackups(uint32_t num_backups_to_keep);
  Status DeleteBackup(BackupID backup_id);
  void StopBackup() {
    stop_backup_.store(true, std::memory_order_release);
  }

  void GetBackupInfo(std::vector<BackupInfo>* backup_info);
  Status RestoreDBFromBackup(BackupID backup_id, const std::string& db_dir,
                             const std::string& wal_dir,
                             const RestoreOptions& restore_options =
                                 RestoreOptions());
  Status RestoreDBFromLatestBackup(const std::string& db_dir,
                                   const std::string& wal_dir,
                                   const RestoreOptions& restore_options =
                                       RestoreOptions()) {
    return RestoreDBFromBackup(latest_backup_id_, db_dir, wal_dir,
                               restore_options);
  }

 private:
  void DeleteChildren(const std::string& dir, uint32_t file_type_filter = 0);

  struct FileInfo {
    FileInfo(const std::string& fname, uint64_t sz, uint32_t checksum)
      : refs(0), filename(fname), size(sz), checksum_value(checksum) {}

    int refs;
    const std::string filename;
    const uint64_t size;
    uint32_t checksum_value;
  };

  class BackupMeta {
   public:
    BackupMeta(const std::string& meta_filename,
        std::unordered_map<std::string, FileInfo>* file_infos, Env* env)
      : timestamp_(0), size_(0), meta_filename_(meta_filename),
        file_infos_(file_infos), env_(env) {}

    ~BackupMeta() {}

    void RecordTimestamp() {
      env_->GetCurrentTime(&timestamp_);
    }
    int64_t GetTimestamp() const {
      return timestamp_;
    }
    uint64_t GetSize() const {
      return size_;
    }
    void SetSequenceNumber(uint64_t sequence_number) {
      sequence_number_ = sequence_number;
    }
    uint64_t GetSequenceNumber() {
      return sequence_number_;
    }

    Status AddFile(const FileInfo& file_info);

    void Delete();

    bool Empty() {
      return files_.empty();
    }

    const std::vector<std::string>& GetFiles() {
      return files_;
    }

    Status LoadFromFile(const std::string& backup_dir);
    Status StoreToFile(bool sync);

   private:
    int64_t timestamp_;
    // sequence number is only approximate, should not be used
    // by clients
    uint64_t sequence_number_;
    uint64_t size_;
    std::string const meta_filename_;
    // files with relative paths (without "/" prefix!!)
    std::vector<std::string> files_;
    std::unordered_map<std::string, FileInfo>* file_infos_;
    Env* env_;

    static const size_t max_backup_meta_file_size_ = 10 * 1024 * 1024; // 10MB
  }; // BackupMeta

  inline std::string GetAbsolutePath(
      const std::string &relative_path = "") const {
    assert(relative_path.size() == 0 || relative_path[0] != '/');
    return options_.backup_dir + "/" + relative_path;
  }
  inline std::string GetPrivateDirRel() const {
    return "private";
  }
  inline std::string GetPrivateFileRel(BackupID backup_id,
                                       bool tmp = false,
                                       const std::string& file = "") const {
    assert(file.size() == 0 || file[0] != '/');
    return GetPrivateDirRel() + "/" + std::to_string(backup_id) +
           (tmp ? ".tmp" : "") + "/" + file;
  }
  inline std::string GetSharedFileRel(const std::string& file = "",
                                      bool tmp = false) const {
    assert(file.size() == 0 || file[0] != '/');
    return "shared/" + file + (tmp ? ".tmp" : "");
  }
  inline std::string GetLatestBackupFile(bool tmp = false) const {
    return GetAbsolutePath(std::string("LATEST_BACKUP") + (tmp ? ".tmp" : ""));
  }
  inline std::string GetBackupMetaDir() const {
    return GetAbsolutePath("meta");
  }
  inline std::string GetBackupMetaFile(BackupID backup_id) const {
    return GetBackupMetaDir() + "/" + std::to_string(backup_id);
  }

  Status GetLatestBackupFileContents(uint32_t* latest_backup);
  Status PutLatestBackupFileContents(uint32_t latest_backup);
  // if size_limit == 0, there is no size limit, copy everything
  Status CopyFile(const std::string& src,
                  const std::string& dst,
                  Env* src_env,
                  Env* dst_env,
                  bool sync,
                  uint64_t* size = nullptr,
                  uint32_t* checksum_value = nullptr,
                  uint64_t size_limit = 0);
  // if size_limit == 0, there is no size limit, copy everything
  Status BackupFile(BackupID backup_id,
                    BackupMeta* backup,
                    bool shared,
                    const std::string& src_dir,
                    const std::string& src_fname, // starts with "/"
                    uint64_t size_limit = 0);

  Status CalculateChecksum(const std::string& src,
                           Env* src_env,
                           uint64_t size_limit,
                           uint32_t* checksum_value);

  // Will delete all the files we don't need anymore
  // If full_scan == true, it will do the full scan of files/ directory
  // and delete all the files that are not referenced from backuped_file_infos__
  void GarbageCollection(bool full_scan);

  // backup state data
  BackupID latest_backup_id_;
  std::map<BackupID, BackupMeta> backups_;
  std::unordered_map<std::string, FileInfo> backuped_file_infos_;
  std::vector<BackupID> obsolete_backups_;
  std::atomic<bool> stop_backup_;

  // options data
  BackupableDBOptions options_;
  Env* db_env_;
  Env* backup_env_;

  // directories
  unique_ptr<Directory> backup_directory_;
  unique_ptr<Directory> shared_directory_;
  unique_ptr<Directory> meta_directory_;
  unique_ptr<Directory> private_directory_;

  static const size_t copy_file_buffer_size_ = 5 * 1024 * 1024LL; // 5MB
};

BackupEngine* BackupEngine::NewBackupEngine(
    Env* db_env, const BackupableDBOptions& options) {
  return new BackupEngineImpl(db_env, options);
}

BackupEngineImpl::BackupEngineImpl(Env* db_env,
                                   const BackupableDBOptions& options)
    : stop_backup_(false),
      options_(options),
      db_env_(db_env),
      backup_env_(options.backup_env != nullptr ? options.backup_env
                                                : db_env_) {

  options_.Dump(options_.info_log);

  // create all the dirs we need
  backup_env_->CreateDirIfMissing(GetAbsolutePath());
  backup_env_->NewDirectory(GetAbsolutePath(), &backup_directory_);
  if (options_.share_table_files) {
    backup_env_->CreateDirIfMissing(GetAbsolutePath(GetSharedFileRel()));
    backup_env_->NewDirectory(GetAbsolutePath(GetSharedFileRel()),
                              &shared_directory_);
  }
  backup_env_->CreateDirIfMissing(GetAbsolutePath(GetPrivateDirRel()));
  backup_env_->NewDirectory(GetAbsolutePath(GetPrivateDirRel()),
                            &private_directory_);
  backup_env_->CreateDirIfMissing(GetBackupMetaDir());
  backup_env_->NewDirectory(GetBackupMetaDir(), &meta_directory_);

  std::vector<std::string> backup_meta_files;
  backup_env_->GetChildren(GetBackupMetaDir(), &backup_meta_files);
  // create backups_ structure
  for (auto& file : backup_meta_files) {
    BackupID backup_id = 0;
    sscanf(file.c_str(), "%u", &backup_id);
    if (backup_id == 0 || file != std::to_string(backup_id)) {
      // invalid file name, delete that
      backup_env_->DeleteFile(GetBackupMetaDir() + "/" + file);
      continue;
    }
    assert(backups_.find(backup_id) == backups_.end());
    backups_.insert(std::make_pair(
        backup_id, BackupMeta(GetBackupMetaFile(backup_id),
                              &backuped_file_infos_, backup_env_)));
  }

  if (options_.destroy_old_data) { // Destory old data
    for (auto& backup : backups_) {
      backup.second.Delete();
      obsolete_backups_.push_back(backup.first);
    }
    backups_.clear();
    // start from beginning
    latest_backup_id_ = 0;
    // GarbageCollection() will do the actual deletion
  } else { // Load data from storage
    // load the backups if any
    for (auto& backup : backups_) {
      Status s = backup.second.LoadFromFile(options_.backup_dir);
      if (!s.ok()) {
        Log(options_.info_log, "Backup %u corrupted - deleting -- %s",
            backup.first, s.ToString().c_str());
        backup.second.Delete();
        obsolete_backups_.push_back(backup.first);
      }
    }
    // delete obsolete backups from the structure
    for (auto ob : obsolete_backups_) {
      backups_.erase(ob);
    }

    Status s = GetLatestBackupFileContents(&latest_backup_id_);
    // If latest backup file is corrupted or non-existent
    // set latest backup as the biggest backup we have
    // or 0 if we have no backups
    if (!s.ok() ||
        backups_.find(latest_backup_id_) == backups_.end()) {
      auto itr = backups_.end();
      latest_backup_id_ = (itr == backups_.begin()) ? 0 : (--itr)->first;
    }
  }

  // delete any backups that claim to be later than latest
  for (auto itr = backups_.upper_bound(latest_backup_id_);
       itr != backups_.end();) {
    itr->second.Delete();
    obsolete_backups_.push_back(itr->first);
    itr = backups_.erase(itr);
  }

  PutLatestBackupFileContents(latest_backup_id_); // Ignore errors
  GarbageCollection(true);
  Log(options_.info_log,
      "Initialized BackupEngine, the latest backup is %u.",
      latest_backup_id_);
}

BackupEngineImpl::~BackupEngineImpl() { LogFlush(options_.info_log); }

Status BackupEngineImpl::CreateNewBackup(DB* db, bool flush_before_backup) {
  Status s;
  std::vector<std::string> live_files;
  VectorLogPtr live_wal_files;
  uint64_t manifest_file_size = 0;
  uint64_t sequence_number = db->GetLatestSequenceNumber();

  s = db->DisableFileDeletions();
  if (s.ok()) {
    // this will return live_files prefixed with "/"
    s = db->GetLiveFiles(live_files, &manifest_file_size, flush_before_backup);
  }
<<<<<<< HEAD
  if (s.ok()) {
=======
  // if we didn't flush before backup, we need to also get WAL files
  if (s.ok() && !flush_before_backup && options_.backup_log_files) {
>>>>>>> 5601bc46
    // returns file names prefixed with "/"
    s = db->GetSortedWalFiles(live_wal_files);
  }
  if (!s.ok()) {
    db->EnableFileDeletions();
    return s;
  }

  BackupID new_backup_id = latest_backup_id_ + 1;
  assert(backups_.find(new_backup_id) == backups_.end());
  auto ret = backups_.insert(std::make_pair(
      new_backup_id, BackupMeta(GetBackupMetaFile(new_backup_id),
                                &backuped_file_infos_, backup_env_)));
  assert(ret.second == true);
  auto& new_backup = ret.first->second;
  new_backup.RecordTimestamp();
  new_backup.SetSequenceNumber(sequence_number);

  Log(options_.info_log, "Started the backup process -- creating backup %u",
      new_backup_id);

  // create temporary private dir
  s = backup_env_->CreateDir(
      GetAbsolutePath(GetPrivateFileRel(new_backup_id, true)));

  // copy live_files
  for (size_t i = 0; s.ok() && i < live_files.size(); ++i) {
    uint64_t number;
    FileType type;
    bool ok = ParseFileName(live_files[i], &number, &type);
    if (!ok) {
      assert(false);
      return Status::Corruption("Can't parse file name. This is very bad");
    }
    // we should only get sst, manifest and current files here
    assert(type == kTableFile || type == kDescriptorFile ||
           type == kCurrentFile);

    // rules:
    // * if it's kTableFile, than it's shared
    // * if it's kDescriptorFile, limit the size to manifest_file_size
    s = BackupFile(new_backup_id,
                   &new_backup,
                   options_.share_table_files && type == kTableFile,
                   db->GetName(),            /* src_dir */
                   live_files[i],            /* src_fname */
                   (type == kDescriptorFile) ? manifest_file_size : 0);
  }

  // copy WAL files
  for (size_t i = 0; s.ok() && i < live_wal_files.size(); ++i) {
    if (live_wal_files[i]->Type() == kAliveLogFile) {
      // we only care about live log files
      // copy the file into backup_dir/files/<new backup>/
      s = BackupFile(new_backup_id,
                     &new_backup,
                     false, /* not shared */
                     db->GetOptions().wal_dir,
                     live_wal_files[i]->PathName());
    }
  }

  // we copied all the files, enable file deletions
  db->EnableFileDeletions();

  if (s.ok()) {
    // move tmp private backup to real backup folder
    s = backup_env_->RenameFile(
        GetAbsolutePath(GetPrivateFileRel(new_backup_id, true)), // tmp
        GetAbsolutePath(GetPrivateFileRel(new_backup_id, false)));
  }

  if (s.ok()) {
    // persist the backup metadata on the disk
    s = new_backup.StoreToFile(options_.sync);
  }
  if (s.ok()) {
    // install the newly created backup meta! (atomic)
    s = PutLatestBackupFileContents(new_backup_id);
  }
  if (s.ok() && options_.sync) {
    unique_ptr<Directory> backup_private_directory;
    backup_env_->NewDirectory(
        GetAbsolutePath(GetPrivateFileRel(new_backup_id, false)),
        &backup_private_directory);
    if (backup_private_directory != nullptr) {
      backup_private_directory->Fsync();
    }
    if (private_directory_ != nullptr) {
      private_directory_->Fsync();
    }
    if (meta_directory_ != nullptr) {
      meta_directory_->Fsync();
    }
    if (shared_directory_ != nullptr) {
      shared_directory_->Fsync();
    }
    if (backup_directory_ != nullptr) {
      backup_directory_->Fsync();
    }
  }

  if (!s.ok()) {
    // clean all the files we might have created
    Log(options_.info_log, "Backup failed -- %s", s.ToString().c_str());
    backups_.erase(new_backup_id);
    GarbageCollection(true);
    return s;
  }

  // here we know that we succeeded and installed the new backup
  // in the LATEST_BACKUP file
  latest_backup_id_ = new_backup_id;
  Log(options_.info_log, "Backup DONE. All is good");
  return s;
}

Status BackupEngineImpl::PurgeOldBackups(uint32_t num_backups_to_keep) {
  Log(options_.info_log, "Purging old backups, keeping %u",
      num_backups_to_keep);
  while (num_backups_to_keep < backups_.size()) {
    Log(options_.info_log, "Deleting backup %u", backups_.begin()->first);
    backups_.begin()->second.Delete();
    obsolete_backups_.push_back(backups_.begin()->first);
    backups_.erase(backups_.begin());
  }
  GarbageCollection(false);
  return Status::OK();
}

Status BackupEngineImpl::DeleteBackup(BackupID backup_id) {
  Log(options_.info_log, "Deleting backup %u", backup_id);
  auto backup = backups_.find(backup_id);
  if (backup == backups_.end()) {
    return Status::NotFound("Backup not found");
  }
  backup->second.Delete();
  obsolete_backups_.push_back(backup_id);
  backups_.erase(backup);
  GarbageCollection(false);
  return Status::OK();
}

void BackupEngineImpl::GetBackupInfo(std::vector<BackupInfo>* backup_info) {
  backup_info->reserve(backups_.size());
  for (auto& backup : backups_) {
    if (!backup.second.Empty()) {
      backup_info->push_back(BackupInfo(
          backup.first, backup.second.GetTimestamp(), backup.second.GetSize()));
    }
  }
}

Status BackupEngineImpl::RestoreDBFromBackup(
    BackupID backup_id, const std::string& db_dir, const std::string& wal_dir,
    const RestoreOptions& restore_options) {
  auto backup_itr = backups_.find(backup_id);
  if (backup_itr == backups_.end()) {
    return Status::NotFound("Backup not found");
  }
  auto& backup = backup_itr->second;
  if (backup.Empty()) {
    return Status::NotFound("Backup not found");
  }

  Log(options_.info_log, "Restoring backup id %u\n", backup_id);
  Log(options_.info_log, "keep_log_files: %d\n",
      static_cast<int>(restore_options.keep_log_files));

  // just in case. Ignore errors
  db_env_->CreateDirIfMissing(db_dir);
  db_env_->CreateDirIfMissing(wal_dir);

  if (restore_options.keep_log_files) {
    // delete files in db_dir, but keep all the log files
    DeleteChildren(db_dir, 1 << kLogFile);
    // move all the files from archive dir to wal_dir
    std::string archive_dir = ArchivalDirectory(wal_dir);
    std::vector<std::string> archive_files;
    db_env_->GetChildren(archive_dir, &archive_files);  // ignore errors
    for (const auto& f : archive_files) {
      uint64_t number;
      FileType type;
      bool ok = ParseFileName(f, &number, &type);
      if (ok && type == kLogFile) {
        Log(options_.info_log, "Moving log file from archive/ to wal_dir: %s",
            f.c_str());
        Status s =
            db_env_->RenameFile(archive_dir + "/" + f, wal_dir + "/" + f);
        if (!s.ok()) {
          // if we can't move log file from archive_dir to wal_dir,
          // we should fail, since it might mean data loss
          return s;
        }
      }
    }
  } else {
    DeleteChildren(wal_dir);
    DeleteChildren(ArchivalDirectory(wal_dir));
    DeleteChildren(db_dir);
  }

  Status s;
  for (auto& file : backup.GetFiles()) {
    std::string dst;
    // 1. extract the filename
    size_t slash = file.find_last_of('/');
    // file will either be shared/<file> or private/<number>/<file>
    assert(slash != std::string::npos);
    dst = file.substr(slash + 1);

    // 2. find the filetype
    uint64_t number;
    FileType type;
    bool ok = ParseFileName(dst, &number, &type);
    if (!ok) {
      return Status::Corruption("Backup corrupted");
    }
    // 3. Construct the final path
    // kLogFile lives in wal_dir and all the rest live in db_dir
    dst = ((type == kLogFile) ? wal_dir : db_dir) +
      "/" + dst;

    Log(options_.info_log, "Restoring %s to %s\n", file.c_str(), dst.c_str());
    uint32_t checksum_value;
    s = CopyFile(GetAbsolutePath(file), dst, backup_env_, db_env_, false,
                 nullptr /* size */, &checksum_value);
    if (!s.ok()) {
      break;
    }

    const auto iter = backuped_file_infos_.find(file);
    assert(iter != backuped_file_infos_.end());
    if (iter->second.checksum_value != checksum_value) {
      s = Status::Corruption("Checksum check failed");
      break;
    }
  }

  Log(options_.info_log, "Restoring done -- %s\n", s.ToString().c_str());
  return s;
}

// latest backup id is an ASCII representation of latest backup id
Status BackupEngineImpl::GetLatestBackupFileContents(uint32_t* latest_backup) {
  Status s;
  unique_ptr<SequentialFile> file;
  s = backup_env_->NewSequentialFile(GetLatestBackupFile(),
                                     &file,
                                     EnvOptions());
  if (!s.ok()) {
    return s;
  }

  char buf[11];
  Slice data;
  s = file->Read(10, &data, buf);
  if (!s.ok() || data.size() == 0) {
    return s.ok() ? Status::Corruption("Latest backup file corrupted") : s;
  }
  buf[data.size()] = 0;

  *latest_backup = 0;
  sscanf(data.data(), "%u", latest_backup);
  if (backup_env_->FileExists(GetBackupMetaFile(*latest_backup)) == false) {
    s = Status::Corruption("Latest backup file corrupted");
  }
  return Status::OK();
}

// this operation HAS to be atomic
// writing 4 bytes to the file is atomic alright, but we should *never*
// do something like 1. delete file, 2. write new file
// We write to a tmp file and then atomically rename
Status BackupEngineImpl::PutLatestBackupFileContents(uint32_t latest_backup) {
  Status s;
  unique_ptr<WritableFile> file;
  EnvOptions env_options;
  env_options.use_mmap_writes = false;
  s = backup_env_->NewWritableFile(GetLatestBackupFile(true),
                                   &file,
                                   env_options);
  if (!s.ok()) {
    backup_env_->DeleteFile(GetLatestBackupFile(true));
    return s;
  }

  char file_contents[10];
  int len = sprintf(file_contents, "%u\n", latest_backup);
  s = file->Append(Slice(file_contents, len));
  if (s.ok() && options_.sync) {
    file->Sync();
  }
  if (s.ok()) {
    s = file->Close();
  }
  if (s.ok()) {
    // atomically replace real file with new tmp
    s = backup_env_->RenameFile(GetLatestBackupFile(true),
                                GetLatestBackupFile(false));
  }
  return s;
}

Status BackupEngineImpl::CopyFile(const std::string& src,
                                  const std::string& dst, Env* src_env,
                                  Env* dst_env, bool sync, uint64_t* size,
                                  uint32_t* checksum_value,
                                  uint64_t size_limit) {
  Status s;
  unique_ptr<WritableFile> dst_file;
  unique_ptr<SequentialFile> src_file;
  EnvOptions env_options;
  env_options.use_mmap_writes = false;
  env_options.use_os_buffer = false;
  if (size != nullptr) {
    *size = 0;
  }
  if (checksum_value != nullptr) {
    *checksum_value = 0;
  }

  // Check if size limit is set. if not, set it to very big number
  if (size_limit == 0) {
    size_limit = std::numeric_limits<uint64_t>::max();
  }

  s = src_env->NewSequentialFile(src, &src_file, env_options);
  if (s.ok()) {
    s = dst_env->NewWritableFile(dst, &dst_file, env_options);
  }
  if (!s.ok()) {
    return s;
  }

  unique_ptr<char[]> buf(new char[copy_file_buffer_size_]);
  Slice data;

  do {
    if (stop_backup_.load(std::memory_order_acquire)) {
      return Status::Incomplete("Backup stopped");
    }
    size_t buffer_to_read = (copy_file_buffer_size_ < size_limit) ?
      copy_file_buffer_size_ : size_limit;
    s = src_file->Read(buffer_to_read, &data, buf.get());
    size_limit -= data.size();

    if (!s.ok()) {
      return s;
    }

    if (size != nullptr) {
      *size += data.size();
    }
    if (checksum_value != nullptr) {
      *checksum_value = crc32c::Extend(*checksum_value, data.data(),
                                       data.size());
    }
    s = dst_file->Append(data);
  } while (s.ok() && data.size() > 0 && size_limit > 0);

  if (s.ok() && sync) {
    s = dst_file->Sync();
  }

  return s;
}

// src_fname will always start with "/"
Status BackupEngineImpl::BackupFile(BackupID backup_id, BackupMeta* backup,
                                    bool shared, const std::string& src_dir,
                                    const std::string& src_fname,
                                    uint64_t size_limit) {

  assert(src_fname.size() > 0 && src_fname[0] == '/');
  std::string dst_relative = src_fname.substr(1);
  std::string dst_relative_tmp;
  if (shared) {
    dst_relative_tmp = GetSharedFileRel(dst_relative, true);
    dst_relative = GetSharedFileRel(dst_relative, false);
  } else {
    dst_relative_tmp = GetPrivateFileRel(backup_id, true, dst_relative);
    dst_relative = GetPrivateFileRel(backup_id, false, dst_relative);
  }
  std::string dst_path = GetAbsolutePath(dst_relative);
  std::string dst_path_tmp = GetAbsolutePath(dst_relative_tmp);
  Status s;
  uint64_t size;

  // if it's shared, we also need to check if it exists -- if it does,
  // no need to copy it again
  uint32_t checksum_value = 0;
  if (shared && backup_env_->FileExists(dst_path)) {
    backup_env_->GetFileSize(dst_path, &size); // Ignore error
    Log(options_.info_log, "%s already present, calculate checksum",
        src_fname.c_str());
    s = CalculateChecksum(src_dir + src_fname,
                          db_env_,
                          size_limit,
                          &checksum_value);
  } else {
    Log(options_.info_log, "Copying %s", src_fname.c_str());
    s = CopyFile(src_dir + src_fname,
                 dst_path_tmp,
                 db_env_,
                 backup_env_,
                 options_.sync,
                 &size,
                 &checksum_value,
                 size_limit);
    if (s.ok() && shared) {
      s = backup_env_->RenameFile(dst_path_tmp, dst_path);
    }
  }
  if (s.ok()) {
    s = backup->AddFile(FileInfo(dst_relative, size, checksum_value));
  }
  return s;
}

Status BackupEngineImpl::CalculateChecksum(const std::string& src, Env* src_env,
                                           uint64_t size_limit,
                                           uint32_t* checksum_value) {
  *checksum_value = 0;
  if (size_limit == 0) {
    size_limit = std::numeric_limits<uint64_t>::max();
  }

  EnvOptions env_options;
  env_options.use_mmap_writes = false;
  env_options.use_os_buffer = false;

  std::unique_ptr<SequentialFile> src_file;
  Status s = src_env->NewSequentialFile(src, &src_file, env_options);
  if (!s.ok()) {
    return s;
  }

  std::unique_ptr<char[]> buf(new char[copy_file_buffer_size_]);
  Slice data;

  do {
    if (stop_backup_.load(std::memory_order_acquire)) {
      return Status::Incomplete("Backup stopped");
    }
    size_t buffer_to_read = (copy_file_buffer_size_ < size_limit) ?
      copy_file_buffer_size_ : size_limit;
    s = src_file->Read(buffer_to_read, &data, buf.get());

    if (!s.ok()) {
      return s;
    }

    size_limit -= data.size();
    *checksum_value = crc32c::Extend(*checksum_value, data.data(), data.size());
  } while (data.size() > 0 && size_limit > 0);

  return s;
}

void BackupEngineImpl::DeleteChildren(const std::string& dir,
                                      uint32_t file_type_filter) {
  std::vector<std::string> children;
  db_env_->GetChildren(dir, &children);  // ignore errors

  for (const auto& f : children) {
    uint64_t number;
    FileType type;
    bool ok = ParseFileName(f, &number, &type);
    if (ok && (file_type_filter & (1 << type))) {
      // don't delete this file
      continue;
    }
    db_env_->DeleteFile(dir + "/" + f);  // ignore errors
  }
}

void BackupEngineImpl::GarbageCollection(bool full_scan) {
  Log(options_.info_log, "Starting garbage collection");
  std::vector<std::string> to_delete;
  for (auto& itr : backuped_file_infos_) {
    if (itr.second.refs == 0) {
      Status s = backup_env_->DeleteFile(GetAbsolutePath(itr.first));
      Log(options_.info_log, "Deleting %s -- %s", itr.first.c_str(),
          s.ToString().c_str());
      to_delete.push_back(itr.first);
    }
  }
  for (auto& td : to_delete) {
    backuped_file_infos_.erase(td);
  }
  if (!full_scan) {
    // take care of private dirs -- if full_scan == true, then full_scan will
    // take care of them
    for (auto backup_id : obsolete_backups_) {
      std::string private_dir = GetPrivateFileRel(backup_id);
      Status s = backup_env_->DeleteDir(GetAbsolutePath(private_dir));
      Log(options_.info_log, "Deleting private dir %s -- %s",
          private_dir.c_str(), s.ToString().c_str());
    }
  }
  obsolete_backups_.clear();

  if (full_scan) {
    Log(options_.info_log, "Starting full scan garbage collection");
    // delete obsolete shared files
    std::vector<std::string> shared_children;
    backup_env_->GetChildren(GetAbsolutePath(GetSharedFileRel()),
                             &shared_children);
    for (auto& child : shared_children) {
      std::string rel_fname = GetSharedFileRel(child);
      // if it's not refcounted, delete it
      if (backuped_file_infos_.find(rel_fname) == backuped_file_infos_.end()) {
        // this might be a directory, but DeleteFile will just fail in that
        // case, so we're good
        Status s = backup_env_->DeleteFile(GetAbsolutePath(rel_fname));
        if (s.ok()) {
          Log(options_.info_log, "Deleted %s", rel_fname.c_str());
        }
      }
    }

    // delete obsolete private files
    std::vector<std::string> private_children;
    backup_env_->GetChildren(GetAbsolutePath(GetPrivateDirRel()),
                             &private_children);
    for (auto& child : private_children) {
      BackupID backup_id = 0;
      bool tmp_dir = child.find(".tmp") != std::string::npos;
      sscanf(child.c_str(), "%u", &backup_id);
      if (!tmp_dir && // if it's tmp_dir, delete it
          (backup_id == 0 || backups_.find(backup_id) != backups_.end())) {
        // it's either not a number or it's still alive. continue
        continue;
      }
      // here we have to delete the dir and all its children
      std::string full_private_path =
          GetAbsolutePath(GetPrivateFileRel(backup_id, tmp_dir));
      std::vector<std::string> subchildren;
      backup_env_->GetChildren(full_private_path, &subchildren);
      for (auto& subchild : subchildren) {
        Status s = backup_env_->DeleteFile(full_private_path + subchild);
        if (s.ok()) {
          Log(options_.info_log, "Deleted %s",
              (full_private_path + subchild).c_str());
        }
      }
      // finally delete the private dir
      Status s = backup_env_->DeleteDir(full_private_path);
      Log(options_.info_log, "Deleted dir %s -- %s", full_private_path.c_str(),
          s.ToString().c_str());
    }
  }
}

// ------- BackupMeta class --------

Status BackupEngineImpl::BackupMeta::AddFile(const FileInfo& file_info) {
  size_ += file_info.size;
  files_.push_back(file_info.filename);

  auto itr = file_infos_->find(file_info.filename);
  if (itr == file_infos_->end()) {
    auto ret = file_infos_->insert({file_info.filename, file_info});
    if (ret.second) {
      ret.first->second.refs = 1;
    } else {
      // if this happens, something is seriously wrong
      return Status::Corruption("In memory metadata insertion error");
    }
  } else {
    if (itr->second.checksum_value != file_info.checksum_value) {
      return Status::Corruption("Checksum mismatch for existing backup file");
    }
    ++itr->second.refs; // increase refcount if already present
  }

  return Status::OK();
}

void BackupEngineImpl::BackupMeta::Delete() {
  for (const auto& file : files_) {
    auto itr = file_infos_->find(file);
    assert(itr != file_infos_->end());
    --(itr->second.refs); // decrease refcount
  }
  files_.clear();
  // delete meta file
  env_->DeleteFile(meta_filename_);
  timestamp_ = 0;
}

// each backup meta file is of the format:
// <timestamp>
// <seq number>
// <number of files>
// <file1> <crc32(literal string)> <crc32_value>
// <file2> <crc32(literal string)> <crc32_value>
// ...
Status BackupEngineImpl::BackupMeta::LoadFromFile(
    const std::string& backup_dir) {
  assert(Empty());
  Status s;
  unique_ptr<SequentialFile> backup_meta_file;
  s = env_->NewSequentialFile(meta_filename_, &backup_meta_file, EnvOptions());
  if (!s.ok()) {
    return s;
  }

  unique_ptr<char[]> buf(new char[max_backup_meta_file_size_ + 1]);
  Slice data;
  s = backup_meta_file->Read(max_backup_meta_file_size_, &data, buf.get());

  if (!s.ok() || data.size() == max_backup_meta_file_size_) {
    return s.ok() ? Status::Corruption("File size too big") : s;
  }
  buf[data.size()] = 0;

  uint32_t num_files = 0;
  int bytes_read = 0;
  sscanf(data.data(), "%" PRId64 "%n", &timestamp_, &bytes_read);
  data.remove_prefix(bytes_read + 1); // +1 for '\n'
  sscanf(data.data(), "%" PRIu64 "%n", &sequence_number_, &bytes_read);
  data.remove_prefix(bytes_read + 1); // +1 for '\n'
  sscanf(data.data(), "%u%n", &num_files, &bytes_read);
  data.remove_prefix(bytes_read + 1); // +1 for '\n'

  std::vector<FileInfo> files;

  for (uint32_t i = 0; s.ok() && i < num_files; ++i) {
    auto line = GetSliceUntil(&data, '\n');
    std::string filename = GetSliceUntil(&line, ' ').ToString();

    uint64_t size;
    s = env_->GetFileSize(backup_dir + "/" + filename, &size);
    if (!s.ok()) {
      return s;
    }

    if (line.empty()) {
      return Status::Corruption("File checksum is missing");
    }

    uint32_t checksum_value = 0;
    if (line.starts_with("crc32 ")) {
      line.remove_prefix(6);
      sscanf(line.data(), "%u", &checksum_value);
      if (memcmp(line.data(), std::to_string(checksum_value).c_str(),
                 line.size() - 1) != 0) {
        return Status::Corruption("Invalid checksum value");
      }
    } else {
      return Status::Corruption("Unknown checksum type");
    }

    files.emplace_back(filename, size, checksum_value);
  }

  if (s.ok() && data.size() > 0) {
    // file has to be read completely. if not, we count it as corruption
    s = Status::Corruption("Tailing data in backup meta file");
  }

  if (s.ok()) {
    for (const auto& file_info : files) {
      s = AddFile(file_info);
      if (!s.ok()) {
        break;
      }
    }
  }

  return s;
}

Status BackupEngineImpl::BackupMeta::StoreToFile(bool sync) {
  Status s;
  unique_ptr<WritableFile> backup_meta_file;
  EnvOptions env_options;
  env_options.use_mmap_writes = false;
  s = env_->NewWritableFile(meta_filename_ + ".tmp", &backup_meta_file,
                            env_options);
  if (!s.ok()) {
    return s;
  }

  unique_ptr<char[]> buf(new char[max_backup_meta_file_size_]);
  int len = 0, buf_size = max_backup_meta_file_size_;
  len += snprintf(buf.get(), buf_size, "%" PRId64 "\n", timestamp_);
  len += snprintf(buf.get() + len, buf_size - len, "%" PRIu64 "\n",
                  sequence_number_);
  len += snprintf(buf.get() + len, buf_size - len, "%zu\n", files_.size());
  for (const auto& file : files_) {
    const auto& iter = file_infos_->find(file);

    assert(iter != file_infos_->end());
    // use crc32 for now, switch to something else if needed
    len += snprintf(buf.get() + len, buf_size - len, "%s crc32 %u\n",
                    file.c_str(), iter->second.checksum_value);
  }

  s = backup_meta_file->Append(Slice(buf.get(), (size_t)len));
  if (s.ok() && sync) {
    s = backup_meta_file->Sync();
  }
  if (s.ok()) {
    s = backup_meta_file->Close();
  }
  if (s.ok()) {
    s = env_->RenameFile(meta_filename_ + ".tmp", meta_filename_);
  }
  return s;
}

// --- BackupableDB methods --------

BackupableDB::BackupableDB(DB* db, const BackupableDBOptions& options)
    : StackableDB(db),
      backup_engine_(new BackupEngineImpl(db->GetEnv(), options)) {}

BackupableDB::~BackupableDB() {
  delete backup_engine_;
}

Status BackupableDB::CreateNewBackup(bool flush_before_backup) {
  return backup_engine_->CreateNewBackup(this, flush_before_backup);
}

void BackupableDB::GetBackupInfo(std::vector<BackupInfo>* backup_info) {
  backup_engine_->GetBackupInfo(backup_info);
}

Status BackupableDB::PurgeOldBackups(uint32_t num_backups_to_keep) {
  return backup_engine_->PurgeOldBackups(num_backups_to_keep);
}

Status BackupableDB::DeleteBackup(BackupID backup_id) {
  return backup_engine_->DeleteBackup(backup_id);
}

void BackupableDB::StopBackup() {
  backup_engine_->StopBackup();
}

// --- RestoreBackupableDB methods ------

RestoreBackupableDB::RestoreBackupableDB(Env* db_env,
                                         const BackupableDBOptions& options)
    : backup_engine_(new BackupEngineImpl(db_env, options)) {}

RestoreBackupableDB::~RestoreBackupableDB() {
  delete backup_engine_;
}

void
RestoreBackupableDB::GetBackupInfo(std::vector<BackupInfo>* backup_info) {
  backup_engine_->GetBackupInfo(backup_info);
}

Status RestoreBackupableDB::RestoreDBFromBackup(
    BackupID backup_id, const std::string& db_dir, const std::string& wal_dir,
    const RestoreOptions& restore_options) {
  return backup_engine_->RestoreDBFromBackup(backup_id, db_dir, wal_dir,
                                             restore_options);
}

Status RestoreBackupableDB::RestoreDBFromLatestBackup(
    const std::string& db_dir, const std::string& wal_dir,
    const RestoreOptions& restore_options) {
  return backup_engine_->RestoreDBFromLatestBackup(db_dir, wal_dir,
                                                   restore_options);
}

Status RestoreBackupableDB::PurgeOldBackups(uint32_t num_backups_to_keep) {
  return backup_engine_->PurgeOldBackups(num_backups_to_keep);
}

Status RestoreBackupableDB::DeleteBackup(BackupID backup_id) {
  return backup_engine_->DeleteBackup(backup_id);
}

}  // namespace rocksdb<|MERGE_RESOLUTION|>--- conflicted
+++ resolved
@@ -323,12 +323,8 @@
     // this will return live_files prefixed with "/"
     s = db->GetLiveFiles(live_files, &manifest_file_size, flush_before_backup);
   }
-<<<<<<< HEAD
-  if (s.ok()) {
-=======
   // if we didn't flush before backup, we need to also get WAL files
   if (s.ok() && !flush_before_backup && options_.backup_log_files) {
->>>>>>> 5601bc46
     // returns file names prefixed with "/"
     s = db->GetSortedWalFiles(live_wal_files);
   }
